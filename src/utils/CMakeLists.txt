add_library(UtilsLib
  output-parameters.cpp
  sapphirepp-logstream.cpp
<<<<<<< HEAD
  grid-data-function.cpp)
=======
  tools.cpp)
>>>>>>> d8de3b10
deal_ii_setup_target(UtilsLib)
target_include_directories(UtilsLib PUBLIC
                           ${PROJECT_BINARY_DIR}/include/sapphirepp)
target_include_directories(UtilsLib PUBLIC
                           ${PROJECT_SOURCE_DIR}/include/sapphirepp/utils)<|MERGE_RESOLUTION|>--- conflicted
+++ resolved
@@ -1,11 +1,8 @@
 add_library(UtilsLib
   output-parameters.cpp
   sapphirepp-logstream.cpp
-<<<<<<< HEAD
-  grid-data-function.cpp)
-=======
+  grid-data-function.cpp
   tools.cpp)
->>>>>>> d8de3b10
 deal_ii_setup_target(UtilsLib)
 target_include_directories(UtilsLib PUBLIC
                            ${PROJECT_BINARY_DIR}/include/sapphirepp)
