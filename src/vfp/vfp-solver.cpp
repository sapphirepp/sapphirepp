// -----------------------------------------------------------------------------
//
// Copyright (C) 2023 by the Sapphire++ authors
//
// This file is part of Sapphire++.
//
// Sapphire++ is free software: you can redistribute it and/or modify it under
// the terms of the GNU Lesser General Public License as published by the Free
// Software Foundation, either version 3 of the License, or (at your option) any
// later version.
//
// Sapphire++ is distributed in the hope that it will be useful, but WITHOUT ANY
// WARRANTY; without even the implied warranty of MERCHANTABILITY or FITNESS FOR
// A PARTICULAR PURPOSE. See the GNU Lesser General Public License for more
// details.
//
// You should have received a copy of the GNU Lesser General Public License
// along with Sapphire++. If not, see <https://www.gnu.org/licenses/>.
//
// -----------------------------------------------------------------------------

/**
 * @file vfp-solver.cpp
 * @author Nils Schween (nils.schween@mpi-hd.mpg.de),
 * @author Florian Schulze (florian.schulze@mpi-hd.mpg.de)
 * @brief Implement @ref sapphirepp::VFP::VFPSolver
 */

#include "vfp-solver.h"

#include <deal.II/base/data_out_base.h>
#include <deal.II/base/discrete_time.h>
#include <deal.II/base/exceptions.h>
#include <deal.II/base/utilities.h>
#include <deal.II/base/vectorization.h>

#include <deal.II/dofs/dof_tools.h>

#include <deal.II/fe/fe_update_flags.h>
#include <deal.II/fe/fe_values.h>

#include <deal.II/grid/filtered_iterator.h>
#include <deal.II/grid/grid_generator.h>
#include <deal.II/grid/grid_in.h>
#include <deal.II/grid/grid_out.h>
#include <deal.II/grid/grid_tools.h>

#include <deal.II/lac/dynamic_sparsity_pattern.h>
#include <deal.II/lac/petsc_precondition.h>
#include <deal.II/lac/petsc_solver.h>
#include <deal.II/lac/sparsity_tools.h>
#include <deal.II/lac/vector_operation.h>

#include <deal.II/meshworker/assemble_flags.h>
#include <deal.II/meshworker/mesh_loop.h>

#include <deal.II/numerics/data_out.h>
#include <deal.II/numerics/matrix_tools.h>
#include <deal.II/numerics/vector_tools.h>
#include <deal.II/numerics/vector_tools_integrate_difference.h>
#include <deal.II/numerics/vector_tools_project.h>

#include <algorithm>
#include <array>
#include <cmath>
#include <fstream>
#include <numeric>
#include <string>
#include <vector>

#include "particle-functions.h"
#include "phase-space-reconstruction.h"
#include "sapphirepp-logstream.h"



namespace sapphirepp
{
  namespace internal
  {
    namespace VFPSolver
    {
      using namespace dealii;

      // The mesh_loop function requires helper data types
      template <unsigned int dim_ps>
      class ScratchData
      {
      public:
        // Constructor
        ScratchData(
          const Mapping<dim_ps>        &mapping,
          const FiniteElement<dim_ps>  &fe,
          const Quadrature<dim_ps>     &quadrature,
          const Quadrature<dim_ps - 1> &quadrature_face,
          const UpdateFlags update_flags = update_values | update_gradients |
                                           update_quadrature_points |
                                           update_JxW_values,
          const UpdateFlags face_update_flags = update_values |
                                                update_quadrature_points |
                                                update_JxW_values |
                                                update_normal_vectors,
          const UpdateFlags neighbor_face_update_flags = update_values)
          : fe_values(mapping, fe, quadrature, update_flags)
          , fe_values_face(mapping, fe, quadrature_face, face_update_flags)
          , fe_values_face_neighbor(mapping,
                                    fe,
                                    quadrature_face,
                                    neighbor_face_update_flags)
          , fe_values_subface_neighbor(mapping,
                                       fe,
                                       quadrature_face,
                                       neighbor_face_update_flags)
        {}

        // Copy Constructor
        ScratchData(const ScratchData<dim_ps> &scratch_data)
          : fe_values(scratch_data.fe_values.get_mapping(),
                      scratch_data.fe_values.get_fe(),
                      scratch_data.fe_values.get_quadrature(),
                      scratch_data.fe_values.get_update_flags())
          , fe_values_face(scratch_data.fe_values_face.get_mapping(),
                           scratch_data.fe_values_face.get_fe(),
                           scratch_data.fe_values_face.get_quadrature(),
                           scratch_data.fe_values_face.get_update_flags())
          , fe_values_face_neighbor(
              scratch_data.fe_values_face_neighbor.get_mapping(),
              scratch_data.fe_values_face_neighbor.get_fe(),
              scratch_data.fe_values_face_neighbor.get_quadrature(),
              scratch_data.fe_values_face_neighbor.get_update_flags())
          , fe_values_subface_neighbor(
              scratch_data.fe_values_subface_neighbor.get_mapping(),
              scratch_data.fe_values_subface_neighbor.get_fe(),
              scratch_data.fe_values_subface_neighbor.get_quadrature(),
              scratch_data.fe_values_subface_neighbor.get_update_flags())
        {}

        FEValues<dim_ps>        fe_values;
        FEFaceValues<dim_ps>    fe_values_face;
        FEFaceValues<dim_ps>    fe_values_face_neighbor;
        FESubfaceValues<dim_ps> fe_values_subface_neighbor;
      };



      struct CopyDataFace
      {
        FullMatrix<double> cell_dg_matrix_11;
        FullMatrix<double> cell_dg_matrix_12;
        FullMatrix<double> cell_dg_matrix_21;
        FullMatrix<double> cell_dg_matrix_22;

        std::vector<types::global_dof_index> local_dof_indices;
        std::vector<types::global_dof_index> local_dof_indices_neighbor;

        template <typename Iterator>
        void
        reinit(const Iterator &cell,
               const Iterator &neighbor_cell,
               unsigned int    dofs_per_cell)
        {
          cell_dg_matrix_11.reinit(dofs_per_cell, dofs_per_cell);
          cell_dg_matrix_12.reinit(dofs_per_cell, dofs_per_cell);
          cell_dg_matrix_21.reinit(dofs_per_cell, dofs_per_cell);
          cell_dg_matrix_22.reinit(dofs_per_cell, dofs_per_cell);

          local_dof_indices.resize(dofs_per_cell);
          cell->get_dof_indices(local_dof_indices);

          local_dof_indices_neighbor.resize(dofs_per_cell);
          neighbor_cell->get_dof_indices(local_dof_indices_neighbor);
        }
      };



      struct CopyData
      {
        FullMatrix<double>                   cell_matrix;
        Vector<double>                       cell_rhs;
        std::vector<types::global_dof_index> local_dof_indices;
        std::vector<types::global_dof_index> local_dof_indices_neighbor;
        std::vector<CopyDataFace>            face_data;

        template <typename Iterator>
        void
        reinit(const Iterator &cell, unsigned int dofs_per_cell)
        {
          cell_matrix.reinit(dofs_per_cell, dofs_per_cell);
          cell_rhs.reinit(dofs_per_cell);

          local_dof_indices.resize(dofs_per_cell);
          cell->get_dof_indices(local_dof_indices);
        }
      };
    } // namespace VFPSolver
  } // namespace internal
} // namespace sapphirepp


template <unsigned int dim>
sapphirepp::VFP::VFPSolver<dim>::VFPSolver(
  const VFPParameters<dim_ps>   &vfp_parameters,
  const PhysicalParameters      &physical_parameters,
  const Utils::OutputParameters &output_parameters)
  : vfp_parameters{vfp_parameters}
  , physical_parameters{physical_parameters}
  , output_parameters{output_parameters}
  , pde_system(vfp_parameters.expansion_order)
  , upwind_flux(pde_system, vfp_parameters, physical_parameters)
  , mpi_communicator{MPI_COMM_WORLD}
  , triangulation(mpi_communicator)
  , dof_handler(triangulation)
  , mapping()
  , fe(FE_DGQ<dim_ps>(vfp_parameters.polynomial_degree), pde_system.system_size)
  , quadrature(fe.tensor_degree() + 1)
  , quadrature_face(fe.tensor_degree() + 1)
  , ps_reconstruction(vfp_parameters, output_parameters, pde_system.lms_indices)
  , pcout(std::cout,
          ((Utilities::MPI::this_mpi_process(mpi_communicator) == 0) &&
           (saplog.get_verbosity() >= 3)))
  , timer(mpi_communicator, pcout, TimerOutput::never, TimerOutput::wall_times)
{
  LogStream::Prefix p("VFP", saplog);
  LogStream::Prefix p2("Constructor", saplog);
  saplog << vfp_flags << std::endl;
  saplog << "dim_ps=" << dim_ps << ", dim_cs=" << dim_cs << std::endl;

  // Consistency checks for vfp_flags:
  AssertThrow(
    1 <= dim and dim <= 3,
    ExcMessage(
      "The total dimension must be greater than or equal to one and smaller or"
      " equal to three."));
  if (((vfp_flags & VFPFlags::spatial_advection) == VFPFlags::none) and
      (dim_cs != 0))
    {
      std::cerr
        << "WARNING: spatial advection is deactivated, but dim_cs > 0"
        << std::endl
        << "  If the spatial advection term is deactivated," << std::endl
        << "  the distribution function is assumed to be homogeneous"
        << std::endl
        << "  i.e. the dimension of the configuration space should be zero."
        << std::endl;
    }
  if ((vfp_flags & VFPFlags::time_independent_fields) != VFPFlags::none)
    {
      AssertThrow(((vfp_flags & VFPFlags::spatial_advection) !=
                   VFPFlags::none) ||
                    ((vfp_flags & VFPFlags::rotation) != VFPFlags::none),
                  ExcMessage("Either the spatial advection or the rotation "
                             "term must be activated if the fields are time "
                             "independent."));
    }
  if ((vfp_flags & VFPFlags::time_independent_source) != VFPFlags::none)
    {
      AssertThrow((vfp_flags & VFPFlags::source) != VFPFlags::none,
                  ExcMessage(
                    "The source term must be activated if the source is time "
                    "independent."));
    }
}



template <unsigned int dim>
void
sapphirepp::VFP::VFPSolver<dim>::setup()
{
  LogStream::Prefix p("VFP", saplog);
  saplog << "Setup VFP equation solver. \t[" << Utilities::System::get_time()
         << "]" << std::endl;
  LogStream::Prefix p2("Setup", saplog);
  timer.reset();
  make_grid();
  setup_system();

  {
    TimerOutput::Scope timer_section(timer, "Assemble mass matrix");
    saplog << "Assemble mass matrix." << std::endl;
    MatrixCreator::create_mass_matrix(mapping,
                                      dof_handler,
                                      quadrature,
                                      mass_matrix);
  }

  {
    TimerOutput::Scope timer_section(timer, "Project initial condition");
    InitialValueFunction<dim_ps> initial_value_function(physical_parameters,
                                                        pde_system.system_size);
    PETScWrappers::MPI::Vector   initial_condition(locally_owned_dofs,
                                                 mpi_communicator);
    project(initial_value_function, initial_condition);
    // Here a non ghosted vector, is copied into a ghosted vector. I think
    // that is the moment where the ghost cells are filled.
    locally_relevant_current_solution = initial_condition;
  }

  // Assemble the dg matrix for t = 0
  assemble_dg_matrix(0);
  // Source term at t = 0;
  if constexpr ((vfp_flags & VFPFlags::source) != VFPFlags::none)
    {
      Source<dim_ps> source_function(physical_parameters,
                                     pde_system.system_size);
      source_function.set_time(0);
      VectorTools::create_right_hand_side(mapping,
                                          dof_handler,
                                          quadrature,
                                          source_function,
                                          locally_owned_current_source);
    }
}



template <unsigned int dim>
void
sapphirepp::VFP::VFPSolver<dim>::run()
{
  setup();
  LogStream::Prefix p("VFP", saplog);

  DiscreteTime discrete_time(0,
                             vfp_parameters.final_time,
                             vfp_parameters.time_step);
  for (; discrete_time.is_at_end() == false; discrete_time.advance_time())
    {
      saplog << "Time step " << std::setw(6) << std::right
             << discrete_time.get_step_number()
             << " at t = " << discrete_time.get_current_time() << " \t["
             << Utilities::System::get_time() << "]" << std::endl;

      if ((discrete_time.get_step_number() %
           output_parameters.output_frequency) == 0)
        output_results(discrete_time.get_step_number(),
                       discrete_time.get_current_time());

      switch (vfp_parameters.time_stepping_method)
        {
          case TimeSteppingMethod::forward_euler:
          case TimeSteppingMethod::backward_euler:
          case TimeSteppingMethod::crank_nicolson:
            theta_method(discrete_time.get_current_time(),
                         discrete_time.get_next_step_size());
            break;
          case TimeSteppingMethod::erk4:
            explicit_runge_kutta(discrete_time.get_current_time(),
                                 discrete_time.get_next_step_size());
            break;
          case TimeSteppingMethod::lserk:
            low_storage_explicit_runge_kutta(
              discrete_time.get_current_time(),
              discrete_time.get_next_step_size());
            break;
          default:
            AssertThrow(false, ExcNotImplemented());
        }
    }

  // Output at the final result
  output_results(discrete_time.get_step_number(),
                 discrete_time.get_current_time());

  saplog << "Simulation ended at t = " << discrete_time.get_current_time()
         << " \t[" << Utilities::System::get_time() << "]" << std::endl;

  timer.print_wall_time_statistics(mpi_communicator);
}



template <unsigned int dim>
void
sapphirepp::VFP::VFPSolver<dim>::make_grid()
{
  TimerOutput::Scope timer_section(timer, "Grid setup");
  saplog << "Create the grid" << std::endl;

  switch (vfp_parameters.grid_type)
    {
      case GridType::hypercube:
        {
          saplog << "Create the grid from hyper rectangle" << std::endl;
          GridGenerator::subdivided_hyper_rectangle(triangulation,
                                                    vfp_parameters.n_cells,
                                                    vfp_parameters.p1,
                                                    vfp_parameters.p2,
                                                    true);
          break;
        }
      case GridType::shock:
        {
          make_shock_grid();
          break;
        }

      case GridType::file:
        {
          saplog << "Read grid from file \"" << vfp_parameters.grid_file << "\""
                 << std::endl;
          GridIn<dim_ps> grid_in(triangulation);
          std::ifstream  input(vfp_parameters.grid_file);
          grid_in.read_ucd(input);
          Assert(triangulation.all_reference_cells_are_hyper_cube(),
                 ExcNotImplemented("The grid must consist of hypercubes."));
          Assert(triangulation.has_hanging_nodes() == false,
                 ExcNotImplemented("The grid must not have hanging nodes."));
          break;
        }
      default:
        AssertThrow(false, ExcNotImplemented());
    }

  // GridGenerator::hyper_cube(triangulation, -5., 5., colorize);
  // triangulation.refine_global(6);
  saplog << "The grid was created: "
         << "	#cells=" << triangulation.n_cells()
         << ",	#active cells=" << triangulation.n_global_active_cells()
         << std::endl;

  // Periodic boundary conditions with MeshWorker. Mailing list
  // https://groups.google.com/g/dealii/c/WlOiww5UVxc/m/mtQJDUwiBQAJ
  //
  // "If you call add_periodicity() on a Triangulation object, the
  // periodic faces are treated as internal faces in MeshWorker. This
  // means that you will not access them in a "integrate_boundary_term"
  // function but in a "integrate_face_term" function. "
  std::vector<
    GridTools::PeriodicFacePair<typename Triangulation::cell_iterator>>
    matched_pairs;
  for (unsigned int i = 0; i < dim_ps; ++i)
    {
      if (vfp_parameters.boundary_conditions[2 * i] ==
            BoundaryConditions::periodic or
          vfp_parameters.boundary_conditions[2 * i + 1] ==
            BoundaryConditions::periodic)
        {
          AssertThrow(vfp_parameters.boundary_conditions[2 * i] ==
                          BoundaryConditions::periodic and
                        vfp_parameters.boundary_conditions[2 * i + 1] ==
                          BoundaryConditions::periodic,
                      ExcMessage(
                        "Periodic boundary conditions did not match."));
          GridTools::collect_periodic_faces(
            triangulation, 2 * i, 2 * i + 1, i, matched_pairs);
        }
    }
  triangulation.add_periodicity(matched_pairs);
}



template <unsigned int dim>
void
sapphirepp::VFP::VFPSolver<dim>::make_shock_grid()
{
  saplog << "Create shock grid" << std::endl;
  LogStream::Prefix("GridGeneration");
  Assert(dim_cs >= 1,
         ExcMessage("The shock grid is only implemented in x-direction, "
                    "but your don't have a x-coordinate."));
  AssertThrow(vfp_parameters.p1[0] < 0.,
              ExcMessage("x_min must be smaller than zero for the "
                         "shock grid."));
  AssertThrow(vfp_parameters.p2[0] > 0.,
              ExcMessage("x_max must be greater than zero for the "
                         "shock grid."));

  unsigned int       n_cells_upstream   = 0; // Negative x values
  unsigned int       n_cells_downstream = 0; // Positive x values
  const unsigned int n_cells_shock      = vfp_parameters.n_cells_shock;
  const double       shock_width        = vfp_parameters.shock_width;
  const double       scaling_factor     = vfp_parameters.scaling_factor_shock;

  const double step_size_shock = shock_width / n_cells_shock;
  saplog << "The shock has " << n_cells_shock << " cells with width "
         << step_size_shock << std::endl;

  std::vector<double> step_size_upstream;
  double              length_upstream = shock_width / 2.;
  for (unsigned int i = 1; length_upstream < -vfp_parameters.p1[0];
       ++i, ++n_cells_upstream)
    {
      const double step_size = std::pow(scaling_factor, i) * step_size_shock;
      step_size_upstream.push_back(step_size);
      length_upstream += step_size;
    }
  saplog << "Upstream has " << n_cells_upstream
         << " cells reaching x_min=" << std::to_string(-length_upstream)
         << " <= " << vfp_parameters.p1[0] << std::endl;

  std::vector<double> step_size_downstream;
  double              length_downstream = shock_width / 2.;
  for (unsigned int i = 1; length_downstream < vfp_parameters.p2[0];
       ++i, ++n_cells_downstream)
    {
      const double step_size = std::pow(scaling_factor, i) * step_size_shock;
      step_size_downstream.push_back(step_size);
      length_downstream += step_size;
    }
  saplog << "Downstream has " << n_cells_downstream
         << " cells reaching x_max=" << std::to_string(length_downstream)
         << " >= " << vfp_parameters.p2[0] << std::endl;

  std::vector<std::vector<double>> step_sizes;

  std::vector<double> step_sizes_x(n_cells_downstream + n_cells_upstream +
                                   n_cells_shock);
  for (unsigned int i = 0; i < n_cells_upstream; ++i)
    step_sizes_x[n_cells_upstream - 1 - i] = step_size_upstream[i];
  for (unsigned int i = 0; i < n_cells_shock; ++i)
    step_sizes_x[n_cells_upstream + i] = step_size_shock;
  for (unsigned int i = 0; i < n_cells_downstream; ++i)
    step_sizes_x[n_cells_upstream + n_cells_shock + i] =
      step_size_downstream[i];
  step_sizes.push_back(step_sizes_x);

  for (unsigned int i = 1; i < dim; ++i)
    {
      const double step_size = (vfp_parameters.p2[i] - vfp_parameters.p1[i]) /
                               vfp_parameters.n_cells[i];
      step_sizes.push_back(
        std::vector<double>(vfp_parameters.n_cells[i], step_size));
    }

  Point<dim> p1 = vfp_parameters.p1;
  Point<dim> p2 = vfp_parameters.p2;

  p1[0] = -length_upstream;
  p2[0] = +length_downstream;

  GridGenerator::subdivided_hyper_rectangle(
    triangulation, step_sizes, p1, p2, true);

  saplog << "Created shock grid from (" << p1 << ") to (" << p2 << ") with "
         << step_sizes[0].size() << " cells in x-direction." << std::endl;
}



template <unsigned int dim>
void
sapphirepp::VFP::VFPSolver<dim>::setup_system()
{
  TimerOutput::Scope timer_section(timer, "FE system");
  saplog << "Setup the finite element system" << std::endl;

  dof_handler.clear();
  dof_handler.distribute_dofs(fe);

  const unsigned int n_dofs = dof_handler.n_dofs();
  locally_owned_dofs        = dof_handler.locally_owned_dofs();
  locally_relevant_dofs = DoFTools::extract_locally_relevant_dofs(dof_handler);

  saplog << "The degrees of freedom were distributed:"
         << "	n_dofs=" << n_dofs
         << ", locally_owned_dofs=" << locally_owned_dofs.n_elements()
         << ", locally_relevant_dofs=" << locally_relevant_dofs.n_elements()
         << std::endl;

  // constraints.clear();
  // DoFTools::make_periodicity_constraints(matched_pairs, constraints);

  // Let me see if I have to initialise the constraint object
  // constraints.clear();
  // constraints.reinit(locally_relevant_dofs);
  // This is an rather obscure line. I do not know why I need it. (cf.
  // example 23) constraints.close();

  // Vectors
  locally_owned_previous_solution.reinit(locally_owned_dofs, mpi_communicator);
  locally_relevant_current_solution.reinit(locally_owned_dofs,
                                           locally_relevant_dofs,
                                           mpi_communicator);
  system_rhs.reinit(locally_owned_dofs, mpi_communicator);

  if constexpr ((vfp_flags & VFPFlags::source) != VFPFlags::none)
    locally_owned_current_source.reinit(locally_owned_dofs, mpi_communicator);

  DynamicSparsityPattern dsp(locally_relevant_dofs);
  // NON-PERIODIC
  DoFTools::make_flux_sparsity_pattern(dof_handler, dsp);
  SparsityTools::distribute_sparsity_pattern(dsp,
                                             locally_owned_dofs,
                                             mpi_communicator,
                                             locally_relevant_dofs);
  saplog << "Number of local nonzero matrix elements: "
         << dsp.n_nonzero_elements() << std::endl;
  // PERIODIC
  // DoFTools::make_flux_sparsity_pattern(dof_handler, dsp, constraints,
  // false);
  dg_matrix.reinit(locally_owned_dofs,
                   locally_owned_dofs,
                   dsp,
                   mpi_communicator);
  // NOTE: DealII does not allow to use different sparsity patterns for
  // matrices, which you would like to add. Even though the the mass matrix
  // differs from the dg matrix.
  mass_matrix.reinit(locally_owned_dofs,
                     locally_owned_dofs,
                     dsp,
                     mpi_communicator);
  system_matrix.reinit(locally_owned_dofs,
                       locally_owned_dofs,
                       dsp,
                       mpi_communicator);

  ps_reconstruction.reinit(triangulation, mapping);
}



template <unsigned int dim>
void
sapphirepp::VFP::VFPSolver<dim>::project(
  const Function<dim>        &f,
  PETScWrappers::MPI::Vector &projected_function) const
{
  saplog << "Project a function onto the finite element space" << std::endl;
  LogStream::Prefix p("project", saplog);

  // Create right hand side
  PETScWrappers::MPI::Vector rhs(locally_owned_dofs, mpi_communicator);
  VectorTools::create_right_hand_side(mapping, dof_handler, quadrature, f, rhs);

  // Solve the system
  PETScWrappers::PreconditionNone preconditioner;
  preconditioner.initialize(mass_matrix);

  SolverControl           solver_control(1000, 1e-12);
  PETScWrappers::SolverCG cg(solver_control, mpi_communicator);
  cg.solve(mass_matrix, projected_function, rhs, preconditioner);
  saplog << "Solved in " << solver_control.last_step() << " iterations."
         << std::endl;
  // At the moment I am assuming, that I do not have constraints. Hence, I
  // do not need the following line.
  // constraints.distribute(projected_function);
}



template <unsigned int dim>
void
sapphirepp::VFP::VFPSolver<dim>::assemble_dg_matrix(const double time)
{
  TimerOutput::Scope timer_section(timer, "DG matrix");
  /*
    What kind of loops are there ?
    1. Loop over all cells (this happens inside the mesh_loop)
    2. Loop over the degrees of freedom on each cell
    - the method system_to_component_index() returns the index of the non-zero
    component of the vector-valued shape function which corresponds to the
    indices (l,m,s)
  */
  using Iterator = typename DoFHandler<dim_ps>::active_cell_iterator;
  using namespace sapphirepp::internal::VFPSolver;
  upwind_flux.set_time(time);

  const std::vector<LAPACKFullMatrix<double>> &advection_matrices =
    pde_system.get_advection_matrices();
  const std::vector<LAPACKFullMatrix<double>> &generator_rotation_matrices =
    pde_system.get_generator_rotation_matrices();
  const std::vector<LAPACKFullMatrix<double>> &adv_mat_products =
    pde_system.get_adv_mat_products();
  const std::vector<LAPACKFullMatrix<double>> &adv_x_gen_matrices =
    pde_system.get_adv_cross_gen();
  const std::vector<LAPACKFullMatrix<double>> &t_matrices =
    pde_system.get_t_matrices();

  // Collision term (essentially a reaction term)
  const Vector<double> &collision_matrix = pde_system.get_collision_matrix();

  BackgroundVelocityField<dim_ps> background_velocity_field(
    physical_parameters);
  background_velocity_field.set_time(time);
  MagneticField<dim_ps> magnetic_field(physical_parameters);
  magnetic_field.set_time(time);
  ScatteringFrequency<dim_ps> scattering_frequency(physical_parameters);
  scattering_frequency.set_time(time);

  ParticleVelocity<dim_ps, logarithmic_p> particle_velocity(
    vfp_parameters.mass);
  ParticleGamma<dim_ps, logarithmic_p> particle_gamma(vfp_parameters.mass);

  // I do not no the meaning of the following "const" specifier
  const auto cell_worker = [&](const Iterator      &cell,
                               ScratchData<dim_ps> &scratch_data,
                               CopyData            &copy_data) {
    FEValues<dim_ps> &fe_v = scratch_data.fe_values;
    // reinit cell
    fe_v.reinit(cell);

    const unsigned int n_dofs = fe_v.get_fe().n_dofs_per_cell();
    // reinit the cell_matrix
    copy_data.reinit(cell, n_dofs);

    const std::vector<Point<dim_ps>> &q_points = fe_v.get_quadrature_points();
    const std::vector<double>        &JxW      = fe_v.get_JxW_values();
    // Background Plasma
    // NOTE: Second argument constructs empty vectors with 2 values. They
    // are copied q_points.size() times.
    std::vector<Vector<double>> velocities(q_points.size(), Vector<double>(3));
    background_velocity_field.vector_value_list(q_points, velocities);
    std::vector<double> div_velocities(q_points.size());
    background_velocity_field.divergence_list(q_points, div_velocities);
    std::vector<Vector<double>> material_derivative_vel(q_points.size(),
                                                        Vector<double>(3));
    background_velocity_field.material_derivative_list(q_points,
                                                       material_derivative_vel);
    std::vector<std::vector<Vector<double>>> jacobians_vel(
      q_points.size(), std::vector<Vector<double>>(3, Vector<double>(3)));
    background_velocity_field.jacobian_list(q_points, jacobians_vel);

    // Magnetic field
    std::vector<Vector<double>> magnetic_field_values(q_points.size(),
                                                      Vector<double>(3));
    magnetic_field.vector_value_list(q_points, magnetic_field_values);

    // Scattering frequency
    std::vector<double> frequencies(q_points.size());
    scattering_frequency.value_list(q_points, frequencies);

    // Particle
    std::vector<double> particle_velocities(q_points.size());
    particle_velocity.value_list(q_points, particle_velocities);

    std::vector<double> particle_gammas(q_points.size());
    particle_gamma.value_list(q_points, particle_gammas);
    for (const unsigned int q_index : fe_v.quadrature_point_indices())
      {
        for (unsigned int i : fe_v.dof_indices())
          {
            const unsigned int component_i =
              fe_v.get_fe().system_to_component_index(i).first;
            for (unsigned int j : fe_v.dof_indices())
              {
                const unsigned int component_j =
                  fe_v.get_fe().system_to_component_index(j).first;
                if constexpr ((vfp_flags & VFPFlags::collision) !=
                              VFPFlags::none)
                  {
                    if (component_i == component_j)
                      {
                        // scattering_frequency * l(l+1) * \phi_i * \phi_j
                        copy_data.cell_matrix(i, j) +=
                          frequencies[q_index] * collision_matrix[component_i] *
                          fe_v.shape_value(i, q_index) *
                          fe_v.shape_value(j, q_index) * JxW[q_index];
                      }
                  }
                // NOTE: If spatial advection term is deactivated, then
                // dim_cs must equal zero, i.e. the distribution function is
                // assumed to be homogeneous (it does not depend on x, y
                // and z). And if dim_cs = 0, there for loop is not entered.
                for (unsigned int coordinate = 0; coordinate < dim_cs;
                     ++coordinate)
                  {
                    // -[partial_x \phi_i * (u_x \delta_ij + Ax_ij)
                    //   + partial_y \phi_i * (u_y \delta_ij + Ay_ij)] *
                    //   phi_j
                    if (component_i == component_j)
                      {
                        copy_data.cell_matrix(i, j) -=
                          fe_v.shape_grad(i, q_index)[coordinate] *
                          velocities[q_index][coordinate] *
                          fe_v.shape_value(j, q_index) * JxW[q_index];

                        // - [\partial_x(u_x\delta_ij + Ax_ij) +
                        // \partial_y(u_y\delta_ij +
                        // - Ay_ij) ] \phi_i \phi_j where \partial_x/y
                        // Ax/y_ij = 0
                        copy_data.cell_matrix(i, j) -=
                          div_velocities[q_index] *
                          fe_v.shape_value(i, q_index) *
                          fe_v.shape_value(j, q_index) * JxW[q_index];
                      }
                    else
                      {
                        // NOTE: Many zeros are added here, because the
                        // matrices Ax, Ay and A_z are sparse. TODO:
                        // Performance check. If too bad, return to the
                        // strategy, which was used in v0.6.5
                        if ((vfp_flags & VFPFlags::momentum) != VFPFlags::none)
                          {
                            copy_data.cell_matrix(i, j) -=
                              fe_v.shape_grad(i, q_index)[coordinate] *
                              particle_velocities[q_index] *
                              advection_matrices[coordinate](component_i,
                                                             component_j) *
                              fe_v.shape_value(j, q_index) * JxW[q_index];
                          }
                        else
                          {
                            // fixed energy case (i.e. transport only)
                            copy_data.cell_matrix(i, j) -=
                              fe_v.shape_grad(i, q_index)[coordinate] *
                              vfp_parameters.velocity *
                              advection_matrices[coordinate](component_i,
                                                             component_j) *
                              fe_v.shape_value(j, q_index) * JxW[q_index];
                          }
                      }
                  }
                if constexpr ((vfp_flags & VFPFlags::rotation) !=
                              VFPFlags::none)
                  {
                    // NOTE: All three components of the B-Field are
                    // included no matter, which dimension of the
                    // configuration space is considered
                    for (unsigned int coordinate = 0; coordinate < 3;
                         ++coordinate)
                      {
                        if ((vfp_flags & VFPFlags::momentum) != VFPFlags::none)
                          {
                            copy_data.cell_matrix(i, j) -=
                              fe_v.shape_value(i, q_index) *
                              vfp_parameters.charge *
                              magnetic_field_values[q_index][coordinate] /
                              (particle_gammas[q_index] * vfp_parameters.mass) *
                              generator_rotation_matrices[coordinate](
                                component_i, component_j) *
                              fe_v.shape_value(j, q_index) * JxW[q_index];
                          }
                        else
                          {
                            // fixed energy case (i.e. transport only)
                            copy_data.cell_matrix(i, j) -=
                              fe_v.shape_value(i, q_index) *
                              vfp_parameters.charge *
                              magnetic_field_values[q_index][coordinate] /
                              (vfp_parameters.gamma * vfp_parameters.mass) *
                              generator_rotation_matrices[coordinate](
                                component_i, component_j) *
                              fe_v.shape_value(j, q_index) * JxW[q_index];
                          }
                      }
                  }
                if constexpr ((vfp_flags & VFPFlags::momentum) !=
                              VFPFlags::none)
                  {
                    if constexpr (logarithmic_p)
                      {
                        // Momentum part
                        for (unsigned int coordinate = 0; coordinate < 3;
                             ++coordinate)
                          {
                            // \grad_phi * 1/v du^k/ dt * A_k \phi
                            copy_data.cell_matrix(i, j) +=
                              fe_v.shape_grad(i, q_index)[dim_ps - 1] /
                              particle_velocities[q_index] *
                              material_derivative_vel[q_index][coordinate] *
                              advection_matrices[coordinate](component_i,
                                                             component_j) *
                              fe_v.shape_value(j, q_index) * JxW[q_index];
                            // -\phi m/(gamma * p) * du^k/dt * A_k * \phi
                            copy_data.cell_matrix(i, j) -=
                              fe_v.shape_value(i, q_index) *
                              vfp_parameters.mass /
                              (particle_gammas[q_index] *
                               std::exp(q_points[q_index][dim_ps - 1])) *
                              material_derivative_vel[q_index][coordinate] *
                              advection_matrices[coordinate](component_i,
                                                             component_j) *
                              fe_v.shape_value(j, q_index) * JxW[q_index];
                            // \phi 1/v * du^k \ dt (A x \Omega)_k \phi
                            copy_data.cell_matrix(i, j) +=
                              fe_v.shape_value(i, q_index) /
                              particle_velocities[q_index] *
                              material_derivative_vel[q_index][coordinate] *
                              adv_x_gen_matrices[coordinate](component_i,
                                                             component_j) *
                              fe_v.shape_value(j, q_index) * JxW[q_index];
                          }
                        for (unsigned int coordinate_1 = 0; coordinate_1 < 3;
                             ++coordinate_1)
                          {
                            for (unsigned int coordinate_2 = coordinate_1;
                                 coordinate_2 < 3;
                                 ++coordinate_2)
                              {
                                if (coordinate_1 == coordinate_2)
                                  {
                                    // \grad_phi
                                    // \jacobian[coordinate_1][coordinate_2]
                                    // Ap_coordinate_1,coordinate_2 * \phi
                                    copy_data.cell_matrix(i, j) +=
                                      fe_v.shape_grad(i, q_index)[dim_ps - 1] *
                                      jacobians_vel[q_index][coordinate_1]
                                                   [coordinate_2] *
                                      adv_mat_products
                                        [3 * coordinate_1 -
                                         coordinate_1 * (coordinate_1 + 1) / 2 +
                                         coordinate_2](component_i,
                                                       component_j) *
                                      fe_v.shape_value(j, q_index) *
                                      JxW[q_index];
                                  }
                                else
                                  {
                                    // symmetry
                                    // component_1, component_2
                                    // \grad_phi
                                    // \jacobian[coordinate_1][coordinate_2]
                                    // Ap_coordinate_1,coordinate_2 * \phi
                                    copy_data.cell_matrix(i, j) +=
                                      fe_v.shape_grad(i, q_index)[dim_ps - 1] *
                                      jacobians_vel[q_index][coordinate_1]
                                                   [coordinate_2] *
                                      adv_mat_products
                                        [3 * coordinate_1 -
                                         coordinate_1 * (coordinate_1 + 1) / 2 +
                                         coordinate_2](component_i,
                                                       component_j) *
                                      fe_v.shape_value(j, q_index) *
                                      JxW[q_index];

                                    // component_2, component_1
                                    // \grad_phi p
                                    // \jacobian[coordinate_1][coordinate_2]
                                    // Ap_coordinate_1,coordinate_2 * \phi
                                    copy_data.cell_matrix(i, j) +=
                                      fe_v.shape_grad(i, q_index)[dim_ps - 1] *
                                      jacobians_vel[q_index][coordinate_2]
                                                   [coordinate_1] *
                                      adv_mat_products
                                        [3 * coordinate_1 -
                                         coordinate_1 * (coordinate_1 + 1) / 2 +
                                         coordinate_2](component_i,
                                                       component_j) *
                                      fe_v.shape_value(j, q_index) *
                                      JxW[q_index];
                                  }
                              }
                          }
                        for (unsigned int coordinate_1 = 0; coordinate_1 < 3;
                             ++coordinate_1)
                          {
                            for (unsigned int coordinate_2 = 0;
                                 coordinate_2 < 3;
                                 ++coordinate_2)
                              {
                                // \phi *
                                // jacobian[coordinate_1][coordinate_2]
                                // * T_coordinate_2,coordinate_1 * \phi
                                copy_data.cell_matrix(i, j) +=
                                  fe_v.shape_value(i, q_index) *
                                  jacobians_vel[q_index][coordinate_1]
                                               [coordinate_2] *
                                  t_matrices[coordinate_2 * 3 + coordinate_1](
                                    component_i, component_j) *
                                  fe_v.shape_value(j, q_index) * JxW[q_index];
                              }
                          }
                      }
                    else
                      {
                        // Momentum part
                        for (unsigned int coordinate = 0; coordinate < 3;
                             ++coordinate)
                          {
                            // \grad_phi * \gamma * mass * du^k/ dt * A_k
                            // \phi
                            copy_data.cell_matrix(i, j) +=
                              fe_v.shape_grad(i, q_index)[dim_ps - 1] *
                              particle_gammas[q_index] * vfp_parameters.mass *
                              material_derivative_vel[q_index][coordinate] *
                              advection_matrices[coordinate](component_i,
                                                             component_j) *
                              fe_v.shape_value(j, q_index) * JxW[q_index];
                            // \phi v * du^k/dt * A_k * \phi
                            copy_data.cell_matrix(i, j) +=
                              fe_v.shape_value(i, q_index) *
                              particle_velocities[q_index] *
                              material_derivative_vel[q_index][coordinate] *
                              advection_matrices[coordinate](component_i,
                                                             component_j) *
                              fe_v.shape_value(j, q_index) * JxW[q_index];
                            // \phi 1/v * du^k \ dt (A x \Omega)_k \phi
                            copy_data.cell_matrix(i, j) +=
                              fe_v.shape_value(i, q_index) /
                              particle_velocities[q_index] *
                              material_derivative_vel[q_index][coordinate] *
                              adv_x_gen_matrices[coordinate](component_i,
                                                             component_j) *
                              fe_v.shape_value(j, q_index) * JxW[q_index];
                          }
                        for (unsigned int coordinate_1 = 0; coordinate_1 < 3;
                             ++coordinate_1)
                          {
                            for (unsigned int coordinate_2 = coordinate_1;
                                 coordinate_2 < 3;
                                 ++coordinate_2)
                              {
                                if (coordinate_1 == coordinate_2)
                                  {
                                    // \grad_phi p
                                    // \jacobian[coordinate_1][coordinate_2]
                                    // Ap_coordinate_1,coordinate_2 * \phi
                                    copy_data.cell_matrix(i, j) +=
                                      fe_v.shape_grad(i, q_index)[dim_ps - 1] *
                                      q_points[q_index][dim_ps - 1] *
                                      jacobians_vel[q_index][coordinate_1]
                                                   [coordinate_2] *
                                      adv_mat_products
                                        [3 * coordinate_1 -
                                         coordinate_1 * (coordinate_1 + 1) / 2 +
                                         coordinate_2](component_i,
                                                       component_j) *
                                      fe_v.shape_value(j, q_index) *
                                      JxW[q_index];
                                    // \phi *
                                    // jacobian[coordinate_1][coordinate_2]
                                    // * Ap_coordinate_1, coordinate_2 *
                                    // \phi
                                    copy_data.cell_matrix(i, j) +=
                                      fe_v.shape_value(i, q_index) *
                                      jacobians_vel[q_index][coordinate_1]
                                                   [coordinate_2] *
                                      adv_mat_products
                                        [3 * coordinate_1 -
                                         coordinate_1 * (coordinate_1 + 1) / 2 +
                                         coordinate_2](component_i,
                                                       component_j) *
                                      fe_v.shape_value(j, q_index) *
                                      JxW[q_index];
                                  }
                                else
                                  {
                                    // symmetry
                                    // component_1, component_2
                                    // \grad_phi p
                                    // \jacobian[coordinate_1][coordinate_2]
                                    // Ap_coordinate_1,coordinate_2 * \phi
                                    copy_data.cell_matrix(i, j) +=
                                      fe_v.shape_grad(i, q_index)[dim_ps - 1] *
                                      q_points[q_index][dim_ps - 1] *
                                      jacobians_vel[q_index][coordinate_1]
                                                   [coordinate_2] *
                                      adv_mat_products
                                        [3 * coordinate_1 -
                                         coordinate_1 * (coordinate_1 + 1) / 2 +
                                         coordinate_2](component_i,
                                                       component_j) *
                                      fe_v.shape_value(j, q_index) *
                                      JxW[q_index];

                                    // \phi *
                                    // jacobian[coordinate_1][coordinate_2]
                                    // * Ap_coordinate_1, coordinate_2 *
                                    // \phi
                                    copy_data.cell_matrix(i, j) +=
                                      fe_v.shape_value(i, q_index) *
                                      jacobians_vel[q_index][coordinate_1]
                                                   [coordinate_2] *
                                      adv_mat_products
                                        [3 * coordinate_1 -
                                         coordinate_1 * (coordinate_1 + 1) / 2 +
                                         coordinate_2](component_i,
                                                       component_j) *
                                      fe_v.shape_value(j, q_index) *
                                      JxW[q_index];

                                    // component_2, component_1
                                    // \grad_phi p
                                    // \jacobian[coordinate_1][coordinate_2]
                                    // Ap_coordinate_1,coordinate_2 * \phi
                                    copy_data.cell_matrix(i, j) +=
                                      fe_v.shape_grad(i, q_index)[dim_ps - 1] *
                                      q_points[q_index][dim_ps - 1] *
                                      jacobians_vel[q_index][coordinate_2]
                                                   [coordinate_1] *
                                      adv_mat_products
                                        [3 * coordinate_1 -
                                         coordinate_1 * (coordinate_1 + 1) / 2 +
                                         coordinate_2](component_i,
                                                       component_j) *
                                      fe_v.shape_value(j, q_index) *
                                      JxW[q_index];

                                    // \phi *
                                    // jacobian[coordinate_1][coordinate_2]
                                    // * Ap_coordinate_1, coordinate_2 *
                                    // \phi
                                    copy_data.cell_matrix(i, j) +=
                                      fe_v.shape_value(i, q_index) *
                                      jacobians_vel[q_index][coordinate_2]
                                                   [coordinate_1] *
                                      adv_mat_products
                                        [3 * coordinate_1 -
                                         coordinate_1 * (coordinate_1 + 1) / 2 +
                                         coordinate_2](component_i,
                                                       component_j) *
                                      fe_v.shape_value(j, q_index) *
                                      JxW[q_index];
                                  }
                              }
                          }
                        for (unsigned int coordinate_1 = 0; coordinate_1 < 3;
                             ++coordinate_1)
                          {
                            for (unsigned int coordinate_2 = 0;
                                 coordinate_2 < 3;
                                 ++coordinate_2)
                              {
                                // \phi *
                                // jacobian[coordinate_1][coordinate_2]
                                // * T_coordinate_2,coordinate_1 * \phi
                                copy_data.cell_matrix(i, j) +=
                                  fe_v.shape_value(i, q_index) *
                                  jacobians_vel[q_index][coordinate_1]
                                               [coordinate_2] *
                                  t_matrices[coordinate_2 * 3 + coordinate_1](
                                    component_i, component_j) *
                                  fe_v.shape_value(j, q_index) * JxW[q_index];
                              }
                          }
                      }
                  }
              }
          }
      }
  };
  // assemble boundary face terms
  const auto boundary_worker = [&](const Iterator      &cell,
                                   const unsigned int  &face_no,
                                   ScratchData<dim_ps> &scratch_data,
                                   CopyData            &copy_data) {
    scratch_data.fe_values_face.reinit(cell, face_no);
    const FEFaceValuesBase<dim_ps> &fe_face_v = scratch_data.fe_values_face;
    // Every shape function on the cell could contribute to the face
    // integral, hence n_facet_dofs = n_dofs_per_cell
    const unsigned int n_facet_dofs = fe_face_v.get_fe().n_dofs_per_cell();
    // NOTE: copy_data is not reinitialized, the cell_workers contribution
    // to the cell_dg_matrix should not be deleted

    const unsigned int       boundary_id = cell->face(face_no)->boundary_id();
    const BoundaryConditions boundary_condition =
      vfp_parameters.boundary_conditions[boundary_id];

    const std::vector<Point<dim_ps>> &q_points =
      fe_face_v.get_quadrature_points();
    const std::vector<double>            &JxW = fe_face_v.get_JxW_values();
    const std::vector<Tensor<1, dim_ps>> &normals =
      fe_face_v.get_normal_vectors();
    // NOLINTBEGIN(google-readability-casting)
    std::vector<FullMatrix<double>> positive_flux_matrices(
      q_points.size(), FullMatrix<double>(pde_system.system_size));
    std::vector<FullMatrix<double>> negative_flux_matrices(
      q_points.size(), FullMatrix<double>(pde_system.system_size));
    // NOLINTEND(google-readability-casting)

    upwind_flux.compute_upwind_fluxes(q_points,
                                      normals,
                                      positive_flux_matrices,
                                      negative_flux_matrices);
    for (unsigned int q_index : fe_face_v.quadrature_point_indices())
      {
        for (unsigned int i = 0; i < n_facet_dofs; ++i)
          {
            const unsigned int component_i =
              fe_face_v.get_fe().system_to_component_index(i).first;
            for (unsigned int j = 0; j < n_facet_dofs; ++j)
              {
                const unsigned int component_j =
                  fe_face_v.get_fe().system_to_component_index(j).first;

                // TODO: Removed constexpr check - why was it here?
                // if constexpr ((vfp_flags & VFPFlags::spatial_advection) !=
                //               VFPFlags::none)

                switch (boundary_condition)
                  {
                    case BoundaryConditions::continuous:
                      {
                        copy_data.cell_matrix(i, j) +=
                          fe_face_v.shape_value(i, q_index) *
                          positive_flux_matrices[q_index](component_i,
                                                          component_j) *
                          fe_face_v.shape_value(j, q_index) * JxW[q_index];
                        copy_data.cell_matrix(i, j) +=
                          fe_face_v.shape_value(i, q_index) *
                          negative_flux_matrices[q_index](component_i,
                                                          component_j) *
                          fe_face_v.shape_value(j, q_index) * JxW[q_index];
                        break;
                      }
                    case BoundaryConditions::zero_inflow:
                      {
                        copy_data.cell_matrix(i, j) +=
                          fe_face_v.shape_value(i, q_index) *
                          positive_flux_matrices[q_index](component_i,
                                                          component_j) *
                          fe_face_v.shape_value(j, q_index) * JxW[q_index];
                        break;
                      }
                    case BoundaryConditions::periodic:
                      break;
                    default:
                      Assert(false, ExcNotImplemented());
                  }
              }
          }
      }
  };

  // assemble interior face terms
  // NOTE: The face worker assumes a grid consisting of rectangular cells
  // with the following pattern of interior face normals
  //    ^
  // *--|--*
  // |     |
  // -     -->   ^ y
  // |     |     |
  // *-----*     *--> x
  // Hence, n_x = 1. and n_y = 1.
  const auto face_worker = [&](const Iterator      &cell,
                               const unsigned int  &face_no,
                               const unsigned int  &subface_no,
                               const Iterator      &neighbor_cell,
                               const unsigned int  &neighbor_face_no,
                               const unsigned int  &neighbor_subface_no,
                               ScratchData<dim_ps> &scratch_data,
                               CopyData            &copy_data) {
    // NOTE: The flag MeshWorker::assemble_own_interior_faces_both will not
    // work for this face_worker. It implicitly assumes that faces are only
    // assembled once. And hence subface_no, can be ignored
    (void)subface_no; // suppress compiler warning

    FEFaceValues<dim_ps> &fe_v_face = scratch_data.fe_values_face;
    fe_v_face.reinit(cell, face_no);

    // NOTE: I do not know how to initialise this reference whose value
    // depends on the value of neighbor_subface_no. Subfaces only exists if
    // the triangulation was refined differently in different parts of the
    // domain. Since I am currently testing, I am always refining globally,
    // so no subfaces exist and I just ignore this case. Hence
    // neighbor_subface_no can be ignored
    (void)neighbor_subface_no;
    FEFaceValues<dim_ps> &fe_v_face_neighbor =
      scratch_data.fe_values_face_neighbor;
    fe_v_face_neighbor.reinit(neighbor_cell, neighbor_face_no);
    // Create an element at the end of the vector containing the face data
    copy_data.face_data.emplace_back();
    CopyDataFace      &copy_data_face = copy_data.face_data.back();
    const unsigned int n_dofs         = fe_v_face.get_fe().n_dofs_per_cell();
    copy_data_face.reinit(cell, neighbor_cell, n_dofs);

    const std::vector<Point<dim_ps>> &q_points =
      fe_v_face.get_quadrature_points();
    const std::vector<double>            &JxW = fe_v_face.get_JxW_values();
    const std::vector<Tensor<1, dim_ps>> &normals =
      fe_v_face.get_normal_vectors();
    // For every interior face there is an in- and outflow represented by
    // the corresponding flux matrices
    // NOLINTBEGIN(google-readability-casting)
    std::vector<FullMatrix<double>> positive_flux_matrices(
      q_points.size(), FullMatrix<double>(pde_system.system_size));
    std::vector<FullMatrix<double>> negative_flux_matrices(
      q_points.size(), FullMatrix<double>(pde_system.system_size));
    // NOLINTEND(google-readability-casting)

    upwind_flux.compute_upwind_fluxes(q_points,
                                      normals,
                                      positive_flux_matrices,
                                      negative_flux_matrices);

    for (unsigned int q_index : fe_v_face.quadrature_point_indices())
      {
        // cell_dg_matrix_11
        for (unsigned int i : fe_v_face.dof_indices())
          {
            const unsigned int component_i =
              fe_v_face.get_fe().system_to_component_index(i).first;
            for (unsigned int j : fe_v_face.dof_indices())
              {
                unsigned int component_j =
                  fe_v_face.get_fe().system_to_component_index(j).first;
                copy_data_face.cell_dg_matrix_11(i, j) +=
                  fe_v_face.shape_value(i, q_index) *
                  positive_flux_matrices[q_index](component_i, component_j) *
                  fe_v_face.shape_value(j, q_index) * JxW[q_index];
              }
          }
        // cell_dg_matrix_12
        for (unsigned int i : fe_v_face.dof_indices())
          {
            const unsigned int component_i =
              fe_v_face.get_fe().system_to_component_index(i).first;
            for (unsigned int j : fe_v_face_neighbor.dof_indices())
              {
                unsigned int component_j = fe_v_face_neighbor.get_fe()
                                             .system_to_component_index(j)
                                             .first;
                copy_data_face.cell_dg_matrix_12(i, j) -=
                  fe_v_face_neighbor.shape_value(i, q_index) *
                  positive_flux_matrices[q_index](component_i, component_j) *
                  fe_v_face.shape_value(j, q_index) * JxW[q_index];
              }
          }
        // cell_dg_matrix_21
        for (unsigned int i : fe_v_face_neighbor.dof_indices())
          {
            const unsigned int component_i =
              fe_v_face_neighbor.get_fe().system_to_component_index(i).first;
            for (unsigned int j : fe_v_face.dof_indices())
              {
                unsigned int component_j =
                  fe_v_face.get_fe().system_to_component_index(j).first;
                copy_data_face.cell_dg_matrix_21(i, j) +=
                  fe_v_face.shape_value(i, q_index) *
                  negative_flux_matrices[q_index](component_i, component_j) *
                  fe_v_face_neighbor.shape_value(j, q_index) * JxW[q_index];
              }
          }
        // cell_dg_matrix_22
        for (unsigned int i : fe_v_face_neighbor.dof_indices())
          {
            const unsigned int component_i =
              fe_v_face_neighbor.get_fe().system_to_component_index(i).first;
            for (unsigned int j : fe_v_face_neighbor.dof_indices())
              {
                unsigned int component_j = fe_v_face_neighbor.get_fe()
                                             .system_to_component_index(j)
                                             .first;
                copy_data_face.cell_dg_matrix_22(i, j) -=
                  fe_v_face_neighbor.shape_value(i, q_index) *
                  negative_flux_matrices[q_index](component_i, component_j) *
                  fe_v_face_neighbor.shape_value(j, q_index) * JxW[q_index];
              }
          }
      }
  };
  // copier for the mesh_loop function
  const auto copier = [&](const CopyData &c) {
    constraints.distribute_local_to_global(c.cell_matrix,
                                           c.local_dof_indices,
                                           dg_matrix);
    for (auto &cdf : c.face_data)
      {
        for (unsigned int i = 0; i < cdf.local_dof_indices.size(); ++i)
          for (unsigned int j = 0; j < cdf.local_dof_indices.size(); ++j)
            {
              dg_matrix.add(cdf.local_dof_indices[i],
                            cdf.local_dof_indices[j],
                            cdf.cell_dg_matrix_11(i, j));
              dg_matrix.add(cdf.local_dof_indices_neighbor[i],
                            cdf.local_dof_indices[j],
                            cdf.cell_dg_matrix_12(i, j));
              dg_matrix.add(cdf.local_dof_indices[i],
                            cdf.local_dof_indices_neighbor[j],
                            cdf.cell_dg_matrix_21(i, j));
              dg_matrix.add(cdf.local_dof_indices_neighbor[i],
                            cdf.local_dof_indices_neighbor[j],
                            cdf.cell_dg_matrix_22(i, j));
            }
      }
  };

  ScratchData<dim_ps> scratch_data(mapping, fe, quadrature, quadrature_face);
  CopyData            copy_data;
  saplog << "Begin the assembly of the DG matrix." << std::endl;
  const auto filtered_iterator_range =
    dof_handler.active_cell_iterators() | IteratorFilters::LocallyOwnedCell();
  MeshWorker::mesh_loop(filtered_iterator_range,
                        cell_worker,
                        copier,
                        scratch_data,
                        copy_data,
                        MeshWorker::assemble_own_cells |
                          MeshWorker::assemble_boundary_faces |
                          MeshWorker::assemble_ghost_faces_once |
                          MeshWorker::assemble_own_interior_faces_once,
                        boundary_worker,
                        face_worker);
  dg_matrix.compress(VectorOperation::add);
  saplog << "The DG matrix was assembled." << std::endl;
}



template <unsigned int dim>
void
sapphirepp::VFP::VFPSolver<dim>::theta_method(const double time,
                                              const double time_step)
{
  TimerOutput::Scope timer_section(timer, "Theta method");
  LogStream::Prefix  p("theta_method", saplog);
  // Equation: (mass_matrix + time_step * theta * dg_matrix(time +
  // time_step)) f(time + time_step) = (mass_matrix - time_step * (1 -
  // theta) * dg_matrix(time) ) f(time) + time_step * theta * s(time +
  // time_step) + time_step * (1 - theta) * s(time)
  const double theta = vfp_parameters.theta;

  locally_owned_previous_solution = locally_relevant_current_solution;

  mass_matrix.vmult(system_rhs, locally_owned_previous_solution);
  PETScWrappers::MPI::Vector tmp(locally_owned_dofs, mpi_communicator);
  dg_matrix.vmult(tmp, locally_owned_previous_solution);
  system_rhs.add(-time_step * (1 - theta), tmp);
  // Source term
  if constexpr ((vfp_flags & VFPFlags::source) != VFPFlags::none)
    {
      if constexpr ((vfp_flags & VFPFlags::time_independent_source) ==
                    VFPFlags::none) // time dependent source
        {
          system_rhs.add((1 - theta) * time_step, locally_owned_current_source);
          // Update the source term
          Source<dim_ps> source_function(physical_parameters,
                                         pde_system.system_size);
          source_function.set_time(time + time_step);
          VectorTools::create_right_hand_side(mapping,
                                              dof_handler,
                                              quadrature,
                                              source_function,
                                              locally_owned_current_source);
          system_rhs.add(theta * time_step, locally_owned_current_source);
        }
      else
        {
          system_rhs.add(time_step, locally_owned_current_source);
        }
    }
  // Since the the dg_matrix depends on the velocity field (and/or the
  // magnetic field) and the velocity field may depend on time, it needs to
  // reassembled every time step. This is not true for the mass matrix ( but
  // it may if the grid adapts after a specified amount of time steps)
  if constexpr ((vfp_flags & VFPFlags::time_independent_fields) ==
                VFPFlags::none) // time dependent fields
    {
      dg_matrix = 0;
      assemble_dg_matrix(time + time_step);
    }

  system_matrix.copy_from(mass_matrix);
  system_matrix.add(time_step * theta, dg_matrix);

  SolverControl              solver_control(1000, 1e-6 * system_rhs.l2_norm());
  PETScWrappers::SolverGMRES solver(solver_control, mpi_communicator);

  // PETScWrappers::PreconditionBoomerAMG preconditioner;
  // PETScWrappers::PreconditionBoomerAMG::AdditionalData data;
  // data.symmetric_operator = true;
  // preconditioner.initialize(system_matrix, data);

  // PETScWrappers::PreconditionSOR preconditioner;
  // preconditioner.initialize(system_matrix);

  PETScWrappers::PreconditionBlockJacobi preconditioner;
  preconditioner.initialize(system_matrix);

  solver.solve(system_matrix,
               locally_owned_previous_solution,
               system_rhs,
               preconditioner);

  // Update the solution
  locally_relevant_current_solution = locally_owned_previous_solution;

  saplog << "Solver converged in " << solver_control.last_step()
         << " iterations." << std::endl;
}



template <unsigned int dim>
void
sapphirepp::VFP::VFPSolver<dim>::explicit_runge_kutta(const double time,
                                                      const double time_step)
{
  TimerOutput::Scope timer_section(timer, "ERK4");
  LogStream::Prefix  p("ERK4", saplog);
  // ERK 4
  // \df(t)/dt = - mass_matrix_inv * (dg_matrix(t) * f(t) - s(t))
  // Butcher's array
  Vector<double> a({0.5, 0.5, 1.});
  Vector<double> b({1. / 6, 1. / 3, 1. / 3, 1. / 6});
  // NOTE: c is only necessary if the velocity field and the magnetic field
  // are time dependent.
  Vector<double> c({0., 0.5, 0.5, 1.});

  // The mass matrix needs to be "inverted" in every stage
  PETScWrappers::PreconditionNone preconditioner;
  preconditioner.initialize(mass_matrix);

  SolverControl           solver_control(1000);
  PETScWrappers::SolverCG cg(solver_control, mpi_communicator);

  // I need the previous solution to compute k_0, k_1, k_2, k_3
  locally_owned_previous_solution = locally_relevant_current_solution;
  // locally_owned_current_solution is the result (or return) vector of the
  // ERK4 method. I cannot use locally_owned previous solution, because it
  // is required for the computation of the ks.
  PETScWrappers::MPI::Vector locally_owned_current_solution =
    locally_owned_previous_solution;
  // a temporary vector to compute f(time) + a*time_step*k_{i-1}
  PETScWrappers::MPI::Vector temp(locally_owned_dofs, mpi_communicator);

  // k_0
  PETScWrappers::MPI::Vector k_0(locally_owned_dofs, mpi_communicator);
  // dg_matrix(time)
  dg_matrix.vmult(system_rhs, locally_owned_previous_solution);
  if constexpr ((vfp_flags & VFPFlags::source) != VFPFlags::none)
    {
      system_rhs.add(-1., locally_owned_current_source);
    }
  solver_control.set_tolerance(1e-6 * system_rhs.l2_norm());
  cg.solve(mass_matrix, k_0, system_rhs, preconditioner);
  saplog << "Stage s: " << 0 << "	Solver converged in "
         << solver_control.last_step() << " iterations." << std::endl;
  k_0 *= -1.;
  locally_owned_current_solution.add(b[0] * time_step, k_0);

  // k_1
  PETScWrappers::MPI::Vector k_1(locally_owned_dofs, mpi_communicator);
  // Compute dg_matrix(time + c[1] * time_step) if the fields are time
  // dependent
  if constexpr ((vfp_flags & VFPFlags::time_independent_fields) ==
                VFPFlags::none) // time dependent fields
    {
      dg_matrix = 0;
      assemble_dg_matrix(time + c[1] * time_step);
    }
  temp.add(1., locally_owned_previous_solution, a[0] * time_step, k_0);
  dg_matrix.vmult(system_rhs, temp);
  if constexpr ((vfp_flags & VFPFlags::source) != VFPFlags::none)
    {
      if constexpr ((vfp_flags & VFPFlags::time_independent_source) ==
                    VFPFlags::none) // time dependent source
        {
          Source<dim_ps> source_function(physical_parameters,
                                         pde_system.system_size);
          source_function.set_time(time + c[1] * time_step);
          VectorTools::create_right_hand_side(mapping,
                                              dof_handler,
                                              quadrature,
                                              source_function,
                                              locally_owned_current_source);
          system_rhs.add(-1., locally_owned_current_source);
        }
      else
        {
          system_rhs.add(-1., locally_owned_current_source);
        }
    }
  solver_control.set_tolerance(1e-6 * system_rhs.l2_norm());
  cg.solve(mass_matrix, k_1, system_rhs, preconditioner);
  saplog << "	Stage s: " << 1 << "	Solver converged in "
         << solver_control.last_step() << " iterations." << std::endl;
  k_1 *= -1.;
  locally_owned_current_solution.add(b[1] * time_step, k_1);
  temp = 0;

  // k_2
  PETScWrappers::MPI::Vector k_2(locally_owned_dofs, mpi_communicator);
  // NOTE: For k_2 it is not necessary to reassemble the dg_matrix,
  // since c[1] = c[2]
  temp.add(1., locally_owned_previous_solution, a[1] * time_step, k_1);
  dg_matrix.vmult(system_rhs, temp);
  if constexpr ((vfp_flags & VFPFlags::source) != VFPFlags::none)
    {
      if constexpr ((vfp_flags & VFPFlags::time_independent_source) ==
                    VFPFlags::none) // time dependent source
        {
          Source<dim_ps> source_function(physical_parameters,
                                         pde_system.system_size);
          source_function.set_time(time + c[2] * time_step);
          VectorTools::create_right_hand_side(mapping,
                                              dof_handler,
                                              quadrature,
                                              source_function,
                                              locally_owned_current_source);
          system_rhs.add(-1., locally_owned_current_source);
        }
      else
        {
          system_rhs.add(-1., locally_owned_current_source);
        }
    }
  solver_control.set_tolerance(1e-6 * system_rhs.l2_norm());
  cg.solve(mass_matrix, k_2, system_rhs, preconditioner);
  saplog << "	Stage s: " << 2 << "	Solver converged in "
         << solver_control.last_step() << " iterations." << std::endl;
  k_2 *= -1.;
  locally_owned_current_solution.add(b[2] * time_step, k_2);
  temp = 0;

  // k_3
  PETScWrappers::MPI::Vector k_3(locally_owned_dofs, mpi_communicator);
  // Compute dg_matrix(time + c[1] * time_step) if the fields are time
  // dependent
  if constexpr ((vfp_flags & VFPFlags::time_independent_fields) ==
                VFPFlags::none) // time dependent fields
    {
      dg_matrix = 0;
      assemble_dg_matrix(time + c[3] * time_step);
    }
  temp.add(1., locally_owned_previous_solution, a[2] * time_step, k_2);
  dg_matrix.vmult(system_rhs, temp);
  if constexpr ((vfp_flags & VFPFlags::source) != VFPFlags::none)
    {
      if constexpr ((vfp_flags & VFPFlags::time_independent_source) ==
                    VFPFlags::none) // time dependent source
        {
          Source<dim_ps> source_function(physical_parameters,
                                         pde_system.system_size);
          source_function.set_time(time + c[3] * time_step);
          VectorTools::create_right_hand_side(mapping,
                                              dof_handler,
                                              quadrature,
                                              source_function,
                                              locally_owned_current_source);
          system_rhs.add(-1., locally_owned_current_source);
        }
      else
        {
          system_rhs.add(-1., locally_owned_current_source);
        }
    }
  solver_control.set_tolerance(1e-6 * system_rhs.l2_norm());
  cg.solve(mass_matrix, k_3, system_rhs, preconditioner);
  saplog << "	Stage s: " << 3 << "	Solver converged in "
         << solver_control.last_step() << " iterations." << std::endl;
  k_3 *= -1.;
  locally_owned_current_solution.add(b[3] * time_step, k_3);
  temp = 0;

  locally_relevant_current_solution = locally_owned_current_solution;
}



template <unsigned int dim>
void
sapphirepp::VFP::VFPSolver<dim>::low_storage_explicit_runge_kutta(
  const double time,
  const double time_step)
{
  TimerOutput::Scope timer_section(timer, "LSERK");
  LogStream::Prefix  p("LSERK", saplog);
  // \df(t)/dt = - mass_matrix_inv * (dg_matrix(t) * f(t) - s(t))
  // see Hesthaven p.64
  Vector<double> a({0.,
                    -567301805773. / 1357537059087,
                    -2404267990393. / 2016746695238,
                    -3550918686646. / 2091501179385,
                    -1275806237668. / 842570457699});
  Vector<double> b({1432997174477. / 9575080441755,
                    5161836677717. / 13612068292357,
                    1720146321549. / 2090206949498,
                    3134564353537. / 4481467310338,
                    2277821191437. / 14882151754819});
  // NOTE: I only need c if the velocity field and the magnetic field are
  // time dependent
  Vector<double> c({0.,
                    1432997174477. / 9575080441755,
                    2526269341429. / 6820363962896,
                    2006345519317. / 3224310063776,
                    2802321613138. / 2924317926251});

  // The mass matrix needs to be "inverted" in every stage

  // PETScWrappers::PreconditionBoomerAMG preconditioner;
  // PETScWrappers::PreconditionBoomerAMG::AdditionalData data;
  // data.symmetric_operator = true;
  PETScWrappers::PreconditionNone preconditioner;
  preconditioner.initialize(mass_matrix);

  SolverControl           solver_control(1000);
  PETScWrappers::SolverCG cg(solver_control, mpi_communicator);
  // NOTE: The locally_relevant_current_solution is a "ghosted" vector and
  // it cannot be written to. It is necessary to use a vector that does not
  // contain ghost cells. We extract the locally owned part with the equal
  // sign operator.
  locally_owned_previous_solution = locally_relevant_current_solution;

  PETScWrappers::MPI::Vector k(locally_owned_dofs, mpi_communicator);
  PETScWrappers::MPI::Vector temp(locally_owned_dofs, mpi_communicator);
  for (unsigned int s = 0; s < 5; ++s)
    {
      // only assemble the dg_matrix in every stage if the fields are time
      // dependent
      if constexpr ((vfp_flags & VFPFlags::time_independent_fields) ==
                    VFPFlags::none) // time dependent fields
        assemble_dg_matrix(time + c[s] * time_step);

      dg_matrix.vmult(system_rhs, locally_owned_previous_solution);
      if constexpr ((vfp_flags & VFPFlags::time_independent_fields) ==
                    VFPFlags::none) // time dependent fields
        dg_matrix = 0;

      if constexpr ((vfp_flags & VFPFlags::source) != VFPFlags::none)
        {
          if constexpr ((vfp_flags & VFPFlags::time_independent_source) ==
                        VFPFlags::none) // time dependent source
            {
              Source<dim_ps> source_function(physical_parameters,
                                             pde_system.system_size);
              source_function.set_time(time + c[s] * time_step);
              VectorTools::create_right_hand_side(mapping,
                                                  dof_handler,
                                                  quadrature,
                                                  source_function,
                                                  locally_owned_current_source);
              system_rhs.add(-1., locally_owned_current_source);
            }
          else
            {
              system_rhs.add(-1., locally_owned_current_source);
            }
        }

      solver_control.set_tolerance(1e-6 * system_rhs.l2_norm());
      cg.solve(mass_matrix, temp, system_rhs, preconditioner);
      saplog << "	Stage s: " << s << "	Solver converged in "
             << solver_control.last_step() << " iterations." << std::endl;

      k.sadd(a[s], -time_step, temp);

      locally_owned_previous_solution.add(b[s], k);
    }
  // Currently I assume that there are no constraints
  // constraints.distribute(locally_relevant_current_solution);
  locally_relevant_current_solution = locally_owned_previous_solution;
}



template <unsigned int dim>
void
sapphirepp::VFP::VFPSolver<dim>::output_results(
  const unsigned int time_step_number,
  const double       cur_time)
{
  TimerOutput::Scope timer_section(timer, "Output");
  DataOut<dim_ps>    data_out;
  data_out.attach_dof_handler(dof_handler);
  data_out.add_data_vector(locally_relevant_current_solution,
                           PDESystem::create_component_name_list(
                             pde_system.system_size));

  // Output the partition of the mesh
  Vector<float> subdomain(triangulation.n_active_cells());
  for (unsigned int i = 0; i < subdomain.size(); ++i)
    subdomain(i) = static_cast<float>(triangulation.locally_owned_subdomain());
  data_out.add_data_vector(subdomain, "subdomain");

  // Adapt the output to the polynomial degree of the shape functions
  data_out.build_patches(vfp_parameters.polynomial_degree);
<<<<<<< HEAD
  output_parameters.write_results<dim, dim>(data_out,
                                            time_step_number,
                                            cur_time);
=======
  output_parameters.write_results<dim>(data_out, time_step_number, cur_time);

  ps_reconstruction.reconstruct_all_points(dof_handler,
                                           mapping,
                                           locally_relevant_current_solution,
                                           time_step_number,
                                           cur_time);
>>>>>>> d8de3b10
}



template <unsigned int dim>
double
sapphirepp::VFP::VFPSolver<dim>::compute_global_error(
  const Function<dim_ps>         &exact_solution,
  const VectorTools::NormType    &cell_norm,
  const VectorTools::NormType    &global_norm,
  const Function<dim_ps, double> *weight) const
{
  LogStream::Prefix p("VFP", saplog);
  saplog << "Compute the global error" << std::endl;
  LogStream::Prefix p2("Error", saplog);

  Vector<float> cell_errors(triangulation.n_locally_owned_active_cells());

  const QTrapezoid<1>  q_trapezoid;
  const QIterated<dim> q_iterated(q_trapezoid,
                                  vfp_parameters.polynomial_degree * 2 + 1);

  VectorTools::integrate_difference(mapping,
                                    dof_handler,
                                    locally_relevant_current_solution,
                                    exact_solution,
                                    cell_errors,
                                    q_iterated,
                                    cell_norm,
                                    weight);

  double global_error =
    VectorTools::compute_global_error(triangulation, cell_errors, global_norm);

  saplog << "Global error: " << global_error << std::endl;

  return global_error;
}



template <unsigned int dim>
double
sapphirepp::VFP::VFPSolver<dim>::compute_weighted_norm(
  const VectorTools::NormType    &cell_norm,
  const VectorTools::NormType    &global_norm,
  const Function<dim_ps, double> *weight) const
{
  LogStream::Prefix p("VFP", saplog);
  saplog << "Compute the weighted norm" << std::endl;
  LogStream::Prefix p2("Norm", saplog);

  Vector<float> cell_norms(triangulation.n_locally_owned_active_cells());

  const QTrapezoid<1>  q_trapezoid;
  const QIterated<dim> q_iterated(q_trapezoid,
                                  vfp_parameters.polynomial_degree * 2 + 1);

  const Functions::ZeroFunction<dim_ps> zero_function(pde_system.system_size);

  VectorTools::integrate_difference(mapping,
                                    dof_handler,
                                    locally_relevant_current_solution,
                                    zero_function,
                                    cell_norms,
                                    q_iterated,
                                    cell_norm,
                                    weight);

  double global_weighted_norm =
    VectorTools::compute_global_error(triangulation, cell_norms, global_norm);

  saplog << "Global weighted norm: " << global_weighted_norm << std::endl;

  return global_weighted_norm;
}



template <unsigned int dim>
const sapphirepp::VFP::PDESystem &
sapphirepp::VFP::VFPSolver<dim>::get_pde_system() const
{
  return pde_system;
}



template <unsigned int dim>
const typename sapphirepp::VFP::VFPSolver<dim>::Triangulation &
sapphirepp::VFP::VFPSolver<dim>::get_triangulation() const
{
  return triangulation;
}



template <unsigned int dim>
const dealii::DoFHandler<dim> &
sapphirepp::VFP::VFPSolver<dim>::get_dof_handler() const
{
  return dof_handler;
}



template <unsigned int dim>
const dealii::PETScWrappers::MPI::Vector &
sapphirepp::VFP::VFPSolver<dim>::get_current_solution() const
{
  return locally_relevant_current_solution;
}



template <unsigned int dim>
const dealii::TimerOutput &
sapphirepp::VFP::VFPSolver<dim>::get_timer() const
{
  return timer;
}



// Explicit instantiations
template class sapphirepp::VFP::VFPSolver<1>;
template class sapphirepp::VFP::VFPSolver<2>;
template class sapphirepp::VFP::VFPSolver<3>;<|MERGE_RESOLUTION|>--- conflicted
+++ resolved
@@ -1748,19 +1748,15 @@
 
   // Adapt the output to the polynomial degree of the shape functions
   data_out.build_patches(vfp_parameters.polynomial_degree);
-<<<<<<< HEAD
   output_parameters.write_results<dim, dim>(data_out,
                                             time_step_number,
                                             cur_time);
-=======
-  output_parameters.write_results<dim>(data_out, time_step_number, cur_time);
 
   ps_reconstruction.reconstruct_all_points(dof_handler,
                                            mapping,
                                            locally_relevant_current_solution,
                                            time_step_number,
                                            cur_time);
->>>>>>> d8de3b10
 }
 
 
