--- conflicted
+++ resolved
@@ -17,48 +17,6 @@
 
 namespace Sapphire
 {
-<<<<<<< HEAD
-
-  namespace Utils
-  {
-    enum class OutputFormat
-    {
-      vtu,
-      pvtu,
-      hdf5
-    };
-  } // namespace Utils
-
-  namespace Hydro
-  { // TODO: Should this be in Hydro namespace?
-    enum class TimeSteppingScheme
-    {
-      ForwardEuler,
-      ExplicitRK
-    };
-    enum class FluxType
-    {
-      Central,
-      Upwind,
-      LaxFriedrichs
-    };
-    enum class SlopeLimiter
-    {
-      NoLimiter,
-      LinearReconstruction,
-      MinMod,
-      MUSCL
-    };
-    enum class SlopeLimiterCriterion
-    {
-      Never,
-      Always,
-      GerneralizedSlopeLimiter
-    };
-  } // namespace Hydro
-
-=======
->>>>>>> 9d26ba5a
   namespace Utils
   {
     using namespace dealii;
@@ -83,7 +41,6 @@
       Sapphire::Utils::OutputFormat out_format;
       unsigned int                  out_output_frequency;
 
-<<<<<<< HEAD
       /**HDSolverControl parameter*/
       Sapphire::Hydro::TimeSteppingScheme    hdsolver_scheme;
       Sapphire::Hydro::FluxType              hdsolver_flux_type;
@@ -97,7 +54,7 @@
 
       unsigned int hdsolver_max_iterations;
       double       hdsolver_tolerance;
-=======
+
       // VFP Control Parameter
       // Spherical harmonic expansion
       int expansion_order;
@@ -113,7 +70,6 @@
       double      theta;
       double      time_step;
       double      final_time;
->>>>>>> 9d26ba5a
 
     private:
       void
