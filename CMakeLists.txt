cmake_minimum_required(VERSION 3.13.0)
# Set C++ standard
set(CMAKE_CXX_STANDARD 17)
set(CMAKE_CXX_STANDARD_REQUIRED true)

set(DEAL_II_MIN_VERSION "9.6.0")
set(DOXYGEN_MIN_VERSION "1.10.0")

# The version is redefined on the webserver to git describe --tags, where as the
# version file is used for release.
if(NOT DEFINED SAPPHIREPP_VERSION)
  file(READ ${CMAKE_SOURCE_DIR}/VERSION SAPPHIREPP_VERSION)
endif()
string(REGEX REPLACE "([0-9]+\\.[0-9]+\\.[0-9]+)(-.*)?" "\\1"
  PROJECT_VERSION ${SAPPHIREPP_VERSION}
)

message("Sapphire++ version ${SAPPHIREPP_VERSION}")

option(SAPPHIREPP "Compile Sapphire++" ON)
option(VFP "Build with VFP module" ON)
option(MHD "Build with MHD module" ON)
option(EXAMPLES "Build with examples" OFF)
option(TESTS "Build with tests" OFF)
option(DOC "Build with documentation" OFF)

project(Sapphire++ VERSION ${PROJECT_VERSION})

if(SAPPHIREPP)
  set(CMAKE_EXPORT_COMPILE_COMMANDS ON) # necessary for the language server

  set(DEAL_II_DIR "~/.local/lib/dealii")
  find_package(deal.II ${DEAL_II_MIN_VERSION} REQUIRED
    HINTS ${DEAL_II_DIR} ../ ../../ $ENV{DEAL_II_DIR}
  )
  if(NOT ${deal.II_FOUND})
    message(FATAL_ERROR
      "*** Could not locate a (sufficiently recent) version of deal.II. ***\n"
      "You may want to either pass a flag -DDEAL_II_DIR=/path/to/deal.II to"
      " cmake or set an environment variable \"DEAL_II_DIR\"."
    )
  endif()

  if(NOT DEAL_II_WITH_PETSC OR NOT DEAL_II_WITH_P4EST OR NOT DEAL_II_WITH_ASSIMP)
    message(FATAL_ERROR
      "*** deal.II dependencies not met ***\n"
      "Sapphire++ requires deal.II to be configured with the following options:
     DEAL_II_WITH_PETSC = ON
     DEAL_II_WITH_P4EST = ON
     DEAL_II_WITH_ASSIMP = ON\n"
      "However, the detected deal.II configuration found at ${DEAL_II_PATH} is:
     DEAL_II_WITH_PETSC = ${DEAL_II_WITH_PETSC}
     DEAL_II_WITH_P4EST = ${DEAL_II_WITH_P4EST}
     DEAL_II_WITH_ASSIMP = ${DEAL_II_WITH_ASSIMP}"
    )
  endif()

  message(STATUS "Preparing Sapphire++")

  deal_ii_initialize_cached_variables()

  configure_file(${PROJECT_SOURCE_DIR}/include/sapphirepp/version.h.in
    ${PROJECT_BINARY_DIR}/include/sapphirepp/version.h @ONLY
  )

  add_subdirectory(src/utils)

  if(VFP)
    message(STATUS "Preparing VFP module")
    add_subdirectory(src/vfp)
    include(cmake/macro_sapphirepp_setup_target_vfp.cmake)

    # VFP source files have to be compiled together with the main/config file
<<<<<<< HEAD
    file(GLOB VFP_SOURCES src/vfp/*.cpp)

    file(GLOB CONFIG_HEADER_DIR ${PROJECT_SOURCE_DIR}/include)
    add_executable(sapphirepp sapphirepp.cpp ${VFP_SOURCES})
    deal_ii_setup_target(sapphirepp)
    target_include_directories(sapphirepp PUBLIC
                               ${PROJECT_SOURCE_DIR}/include/sapphirepp/vfp)
    target_include_directories(sapphirepp PUBLIC
                               ${PROJECT_SOURCE_DIR}/include/sapphirepp/mhd)
    target_include_directories(sapphirepp PUBLIC ${CONFIG_HEADER_DIR})
    target_link_libraries(sapphirepp UtilsLib)
  endif(VFP)

  if(MHD)
    MESSAGE(STATUS "Preparing MHD module")
    # VFP source files have to be compiled together with the main/config file
    file(GLOB MHD_SOURCES src/mhd/*.cpp)

    file(GLOB CONFIG_HEADER_DIR ${PROJECT_SOURCE_DIR}/include)
    add_executable(test-mhd test-mhd.cpp ${MHD_SOURCES})
    deal_ii_setup_target(test-mhd)
    target_include_directories(test-mhd PUBLIC
                               ${PROJECT_SOURCE_DIR}/include/sapphirepp/vfp)
    target_include_directories(test-mhd PUBLIC
                               ${PROJECT_SOURCE_DIR}/include/sapphirepp/mhd)
    target_include_directories(test-mhd PUBLIC ${CONFIG_HEADER_DIR})
    target_link_libraries(test-mhd UtilsLib)
  endif(MHD)
=======
    set(VFP_SOURCES ${PROJECT_SOURCE_DIR}/src/vfp/upwind-flux.cpp
      ${PROJECT_SOURCE_DIR}/src/vfp/vfp-solver.cpp
    )
  endif(VFP)

  # Check if all modules are enabled
  if(VFP)
    set(SAPPHIREPP_ALL_MODULES ON)
    include(cmake/macro_sapphirepp_setup_target.cmake)

    add_executable(sapphirepp sapphirepp.cpp)
    sapphirepp_setup_target(sapphirepp ${PROJECT_SOURCE_DIR}/include)
  else()
    set(SAPPHIREPP_ALL_MODULES OFF)
  endif()
>>>>>>> 79ef51cb

  if(EXAMPLES)
    message(STATUS "Preparing Examples")
    add_subdirectory(examples)
  endif(EXAMPLES)

  if(TESTS)
    include(CTest)
    message(STATUS "Preparing Tests")
    add_subdirectory(tests)
  endif(TESTS)
endif(SAPPHIREPP)


if(DOC)
  find_package(Doxygen ${DOXYGEN_MIN_VERSION})
  if(DOXYGEN_FOUND)
    message(STATUS "Preparing Documentation")
    # An empty string implies the usage of a Content Delivery Network (CDN)
    # for Mathjax. Doxygen defaults to https://cdn.jsdelivr.net/npm/mathjax@3
    set(MATHJAX_PATH "" CACHE STRING "MathJax path")

    # Configuration file for Doxygen
    set(DOXYGEN_IN ${PROJECT_SOURCE_DIR}/doc/Doxyfile.in)
    set(DOXYGEN_OUT ${PROJECT_BINARY_DIR}/doc/Doxyfile)

    # Generate the Doxyfile from the template
    configure_file(${DOXYGEN_IN} ${DOXYGEN_OUT} @ONLY)

    # Add custom target for Doxygen documentation
    add_custom_target(doc
      COMMAND ${DOXYGEN_EXECUTABLE} ${DOXYGEN_OUT}
      WORKING_DIRECTORY ${PROJECT_BINARY_DIR}
      COMMENT "Generating Doxygen documentation"
      VERBATIM
    )

    set_directory_properties(PROPERTIES ADDITIONAL_CLEAN_FILES
      "${CMAKE_CURRENT_BINARY_DIR}/doc/latest"
    )
  endif(DOXYGEN_FOUND)
endif(DOC)<|MERGE_RESOLUTION|>--- conflicted
+++ resolved
@@ -71,18 +71,9 @@
     include(cmake/macro_sapphirepp_setup_target_vfp.cmake)
 
     # VFP source files have to be compiled together with the main/config file
-<<<<<<< HEAD
-    file(GLOB VFP_SOURCES src/vfp/*.cpp)
-
-    file(GLOB CONFIG_HEADER_DIR ${PROJECT_SOURCE_DIR}/include)
-    add_executable(sapphirepp sapphirepp.cpp ${VFP_SOURCES})
-    deal_ii_setup_target(sapphirepp)
-    target_include_directories(sapphirepp PUBLIC
-                               ${PROJECT_SOURCE_DIR}/include/sapphirepp/vfp)
-    target_include_directories(sapphirepp PUBLIC
-                               ${PROJECT_SOURCE_DIR}/include/sapphirepp/mhd)
-    target_include_directories(sapphirepp PUBLIC ${CONFIG_HEADER_DIR})
-    target_link_libraries(sapphirepp UtilsLib)
+    set(VFP_SOURCES ${PROJECT_SOURCE_DIR}/src/vfp/upwind-flux.cpp
+      ${PROJECT_SOURCE_DIR}/src/vfp/vfp-solver.cpp
+    )
   endif(VFP)
 
   if(MHD)
@@ -94,17 +85,12 @@
     add_executable(test-mhd test-mhd.cpp ${MHD_SOURCES})
     deal_ii_setup_target(test-mhd)
     target_include_directories(test-mhd PUBLIC
-                               ${PROJECT_SOURCE_DIR}/include/sapphirepp/vfp)
+      ${PROJECT_SOURCE_DIR}/include/sapphirepp/vfp)
     target_include_directories(test-mhd PUBLIC
-                               ${PROJECT_SOURCE_DIR}/include/sapphirepp/mhd)
+      ${PROJECT_SOURCE_DIR}/include/sapphirepp/mhd)
     target_include_directories(test-mhd PUBLIC ${CONFIG_HEADER_DIR})
     target_link_libraries(test-mhd UtilsLib)
   endif(MHD)
-=======
-    set(VFP_SOURCES ${PROJECT_SOURCE_DIR}/src/vfp/upwind-flux.cpp
-      ${PROJECT_SOURCE_DIR}/src/vfp/vfp-solver.cpp
-    )
-  endif(VFP)
 
   # Check if all modules are enabled
   if(VFP)
@@ -113,10 +99,11 @@
 
     add_executable(sapphirepp sapphirepp.cpp)
     sapphirepp_setup_target(sapphirepp ${PROJECT_SOURCE_DIR}/include)
+    target_include_directories(sapphirepp PUBLIC
+      ${PROJECT_SOURCE_DIR}/include/sapphirepp/mhd)
   else()
     set(SAPPHIREPP_ALL_MODULES OFF)
   endif()
->>>>>>> 79ef51cb
 
   if(EXAMPLES)
     message(STATUS "Preparing Examples")
