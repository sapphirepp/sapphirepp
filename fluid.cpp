<<<<<<< HEAD
#include "burgers-eq.h"
#include "conservation-eq.h"
#include "numerics.h"
#include "output_module.h"
#include "parameter_parser.h"

#include <deal.II/base/mpi.h>
#include <deal.II/base/multithread_info.h>
#include <deal.II/base/parameter_handler.h>

#include <iostream>
#include <mpi.h>

namespace PhysicalSetup {
using namespace dealii;

/**
 * @brief Velocity field for a rigid rotator.
 *
 * \f$ \mathbf{\beta}(\v{x}, t) = \omega (y \mathbf{e}_x - x \mathbf{e}_y) \f$
 *
 * \tparam dim: space dimension
 */
template <int dim>
class VelocityFieldRigidRotator : public TensorFunction<1, dim, double> {
public:
  VelocityFieldRigidRotator(const double &omega, const double time = 0.0)
      : TensorFunction<1, dim, double>(time), omega(omega) {}

  Tensor<1, dim> value(const Point<dim> &p) const override {
    AssertDimension(dim, 2);

    Tensor<1, dim> values;
    values[0] = omega * p[1];
    values[1] = -omega * p[0];
    return values;
  }

  Tensor<2, dim> gradient(const Point<dim> &p) const override {
    (void)p; // suppress unused parameter warning
    AssertDimension(dim, 2);

    Tensor<2, dim> values;
    values[0][0] = 0.0;
    values[0][1] = omega;
    values[1][0] = -omega;
    values[1][1] = 0.0;
    return values;
  }

private:
  const double omega;
};

/**
 * @brief Exact analytical solution of rigid rotator.
 *
 * \tparam dim: space dimension
 */
template <int dim> class ExactSolutionRigidRotator : public Function<dim> {
public:
  ExactSolutionRigidRotator(const double &omega, const double time = 0.0)
      : Function<dim>(1, time), omega(omega) {}

  double value(const Point<dim> &p,
               const unsigned int component = 0) const override {
    AssertIndexRange(component, 1);
    AssertDimension(dim, 2);

    Point<dim> x;
    x[0] = p[0] * std::cos(omega * this->get_time()) -
           p[1] * std::sin(omega * this->get_time());
    x[1] = p[0] * std::sin(omega * this->get_time()) +
           p[1] * std::cos(omega * this->get_time());

    const double width = 0.2;
    const double length = 0.7;

    if ((std::abs(x[0]) < width) && (std::abs(x[1]) < length))
      return 1.0;
    if ((std::abs(x[1]) < width) && (std::abs(x[0]) < length))
      return 1.0;

    return 0.0;
  }

private:
  const double omega;
};

/**
 * @brief Constant velocity field.
 *
 * \tparam dim: space dimension
 */
template <int dim>
class ConstantVelocityField : public TensorFunction<1, dim, double> {
public:
  ConstantVelocityField(const Tensor<1, dim> &beta)
      : TensorFunction<1, dim, double>(), beta(beta) {}

  Tensor<1, dim> value(const Point<dim> &p) const override {
    (void)p; // suppress unused parameter warning

    return beta;
  }

  Tensor<2, dim> gradient(const Point<dim> &p) const override {
    (void)p; // suppress unused parameter warning

    Tensor<2, dim> values;
    values[0][0] = 0.0;
    values[0][1] = 0.0;
    values[1][0] = 0.0;
    values[1][1] = 0.0;
    return values;
  }

private:
  const Tensor<1, dim> beta;
};

/**
 * @brief Exact analytical solution of constant linear advection equation.
 *
 * \f$ u(x, t) = u_0(x - \beta t) \f$
 * with
 * <!-- \f$ u_0(\mathbf{x}) =  1 \f$ -->
 * <!-- \f$ u_0(\mathbf{x}) =  \sin(\pi * \hat{n} \cdot \mathbf{x}) \f$ -->
 * \f$ u_0(\mathbf{x}) =  \exp(-\mathbf{x} \cdot \mathbf{x} / (2 \sigma^2)) \f$
 *
 * \tparam dim: space dimension
 */
template <int dim> class ExactSolutionConstantAdvection : public Function<dim> {
public:
  ExactSolutionConstantAdvection(const Tensor<1, dim> &beta,
                                 const double time = 0.0)
      : Function<dim>(1, time), beta(beta) {}

  double value(const Point<dim> &p,
               const unsigned int component = 0) const override {
    AssertIndexRange(component, 1);

    const Point<dim> x = p - beta * this->get_time();

    // return 1.0;
    // Tensor<1, dim> normal;
    // normal[0] = 1.0;
    // normal[1] = 1.0;
    // normal /= normal.norm();
    // return std::sin(numbers::PI * normal * x);
    const double sigma = 0.1;
    return std::exp(-(x * x) / (2.0 * sigma * sigma));
  }

private:
  const Tensor<1, dim> beta;
};

/**
 * @brief Exact solution of Burgers' equation.
 *
 * \f$ u(x, t) = \Theta(x - t/2) \f$
 * with \f$ \Theta(x) \f$ being the Heaviside step function.
 *
 * \tparam dim: space dimension (must be 1)
 */
template <int dim> class ExactSolutionBurgerEq : public Function<dim> {
public:
  ExactSolutionBurgerEq(const double time = 0.0) : Function<dim>(1, time) {
    AssertDimension(dim, 1);
  }

  double value(const Point<dim> &p,
               const unsigned int component = 0) const override {
    (void)component; // suppress unused parameter warning
    Point<dim> x;

    // return -std::sin(numbers::PI * p[0]);

    // x[0] = p[0] - this->get_time() / 2.0;
    // if (x[0] > 0.0)
    //   return 1.0;
    // else
    //   return 0.0;

    x[0] = p[0] - this->get_time() * 3.0;
    if (x[0] > -0.5)
      return 1.0;
    else
      return 2.0;
  }
};

/**
 * @brief Initial condition extracted from an exact solution.
 *
 * \f$ u_0(\mathbf{x}) = u(\mathbf{x}, t = 0) \f$
 *
 * \tparam dim: space dimension
 */
template <int dim> class InitialCondition : public Function<dim> {
public:
  InitialCondition(Function<dim> *exact_solution)
      : Function<dim>(1), exact_solution(exact_solution) {}

  double value(const Point<dim> &p,
               const unsigned int component = 0) const override {
    exact_solution->set_time(0.0);
    return exact_solution->value(p, component);
  }

private:
  const SmartPointer<Function<dim>> exact_solution;
};

/**
 * @brief Boundary values extracted from an exact solution.
 *
 * \f$ u_b(\mathbf{x}, t) = u(\mathbf{x}, t) \f$
 *
 * @tparam dim: space dimension
 */
template <int dim> class BoundaryValues : public Function<dim> {
public:
  BoundaryValues(Function<dim> *exact_solution, const double time = 0.0)
      : Function<dim>(1, time), exact_solution(exact_solution) {}

  double value(const Point<dim> &p,
               const unsigned int component = 0) const override {
    exact_solution->set_time(this->get_time());
    return exact_solution->value(p, component);
  }

private:
  const SmartPointer<Function<dim>> exact_solution;
};

} // namespace PhysicalSetup

int main(int argc, char *argv[]) {
  try {
    using namespace Sapphire::Hydro;
    using namespace Sapphire::Utils;

    DEBUG_PRINT(std::cout, 3, argc);
    for (int i = 3; i < argc; ++i)
      DEBUG_PRINT(std::cout, 3, argv[i]);

    // dealii::Utilities::MPI::MPI_InitFinalize mpi_initialization(argc, argv,
    // 1); //Only use MPI on one core
    dealii::Utilities::MPI::MPI_InitFinalize mpi_initialization(
        argc, argv); // Use TBB multithreading

    DEBUG_PRINT(std::cout, 3,
                "n_cores = " << dealii::MultithreadInfo::n_cores());
    DEBUG_PRINT(std::cout, 3,
                "n_threads = " << dealii::MultithreadInfo::n_threads());

    // const unsigned int dim = 1;
    // const unsigned int dim = 2;
    // const unsigned int dim = 3;

    // const double omega = 0.2;
    // // const double omega = 2 * numbers::PI; //Full circle
    // // const double omega = numbers::PI; // Half circle
    // PhysicalSetup::VelocityFieldRigidRotator<dim> beta(omega);
    // PhysicalSetup::ExactSolutionRigidRotator<dim> exact_solution(omega);

    // // const Tensor<1, dim> v({-0.5});
    // // const Tensor<1, dim> v({+0.5, 0.0});
    // // const Tensor<1, dim> v({0, +0.5});
    // // PhysicalSetup::ConstantVelocityField<dim> beta(v);
    // // PhysicalSetup::ExactSolutionConstantAdvection<dim> exact_solution(v);

    // PhysicalSetup::BoundaryValues<dim> boundary_values(&exact_solution);
    // // SmartPointer<Function<dim>> exact_solution_ptr(&exact_solution);
    // // PhysicalSetup::BoundaryValues<dim>
    // boundary_values(exact_solution_ptr); PhysicalSetup::InitialCondition<dim>
    // initial_condition(&exact_solution);

    // ConservationEq<dim> conservation_eq(&beta, &initial_condition,
    //                                     &boundary_values, &exact_solution);

    // conservation_eq.run();

    const unsigned int dim = 1;
    const double beta = 1.0;
    PhysicalSetup::ExactSolutionBurgerEq<dim> exact_solution;
    PhysicalSetup::BoundaryValues<dim> boundary_values(&exact_solution);
    PhysicalSetup::InitialCondition<dim> initial_condition(&exact_solution);

    std::string parameter_filename = "../parameter.prm";
    if (argc > 1)
      parameter_filename = argv[1];
    DEBUG_PRINT(std::cout, 0, parameter_filename);

    ParameterParser prm(parameter_filename);

    OutputModule<dim> output_module(prm);

    BurgersEq<dim> burgers_eq(&initial_condition, &boundary_values,
                              &exact_solution, prm, output_module, beta);
    burgers_eq.run();

  } catch (std::exception &exc) {
    std::cerr << std::endl
              << std::endl
              << "----------------------------------------------------"
              << std::endl;
    std::cerr << "Exception on processing: " << std::endl
              << exc.what() << std::endl
              << "Aborting!" << std::endl
              << "----------------------------------------------------"
              << std::endl;
    return 1;
  } catch (...) {
    std::cerr << std::endl
              << std::endl
              << "----------------------------------------------------"
              << std::endl;
    std::cerr << "Unknown exception!" << std::endl
              << "Aborting!" << std::endl
              << "----------------------------------------------------"
              << std::endl;
    return 1;
  }
=======
int
main(int argc, char *argv[])
{
>>>>>>> a4143115
  return 0;
}<|MERGE_RESOLUTION|>--- conflicted
+++ resolved
@@ -1,335 +1,385 @@
-<<<<<<< HEAD
+#include <deal.II/base/mpi.h>
+#include <deal.II/base/multithread_info.h>
+#include <deal.II/base/parameter_handler.h>
+
+#include <mpi.h>
+
+#include <iostream>
+
 #include "burgers-eq.h"
 #include "conservation-eq.h"
 #include "numerics.h"
 #include "output_module.h"
 #include "parameter_parser.h"
 
-#include <deal.II/base/mpi.h>
-#include <deal.II/base/multithread_info.h>
-#include <deal.II/base/parameter_handler.h>
-
-#include <iostream>
-#include <mpi.h>
-
-namespace PhysicalSetup {
-using namespace dealii;
-
-/**
- * @brief Velocity field for a rigid rotator.
- *
- * \f$ \mathbf{\beta}(\v{x}, t) = \omega (y \mathbf{e}_x - x \mathbf{e}_y) \f$
- *
- * \tparam dim: space dimension
- */
-template <int dim>
-class VelocityFieldRigidRotator : public TensorFunction<1, dim, double> {
-public:
-  VelocityFieldRigidRotator(const double &omega, const double time = 0.0)
-      : TensorFunction<1, dim, double>(time), omega(omega) {}
-
-  Tensor<1, dim> value(const Point<dim> &p) const override {
-    AssertDimension(dim, 2);
-
-    Tensor<1, dim> values;
-    values[0] = omega * p[1];
-    values[1] = -omega * p[0];
-    return values;
-  }
-
-  Tensor<2, dim> gradient(const Point<dim> &p) const override {
-    (void)p; // suppress unused parameter warning
-    AssertDimension(dim, 2);
-
-    Tensor<2, dim> values;
-    values[0][0] = 0.0;
-    values[0][1] = omega;
-    values[1][0] = -omega;
-    values[1][1] = 0.0;
-    return values;
-  }
-
-private:
-  const double omega;
-};
-
-/**
- * @brief Exact analytical solution of rigid rotator.
- *
- * \tparam dim: space dimension
- */
-template <int dim> class ExactSolutionRigidRotator : public Function<dim> {
-public:
-  ExactSolutionRigidRotator(const double &omega, const double time = 0.0)
-      : Function<dim>(1, time), omega(omega) {}
-
-  double value(const Point<dim> &p,
-               const unsigned int component = 0) const override {
-    AssertIndexRange(component, 1);
-    AssertDimension(dim, 2);
-
-    Point<dim> x;
-    x[0] = p[0] * std::cos(omega * this->get_time()) -
-           p[1] * std::sin(omega * this->get_time());
-    x[1] = p[0] * std::sin(omega * this->get_time()) +
-           p[1] * std::cos(omega * this->get_time());
-
-    const double width = 0.2;
-    const double length = 0.7;
-
-    if ((std::abs(x[0]) < width) && (std::abs(x[1]) < length))
-      return 1.0;
-    if ((std::abs(x[1]) < width) && (std::abs(x[0]) < length))
-      return 1.0;
-
-    return 0.0;
-  }
-
-private:
-  const double omega;
-};
-
-/**
- * @brief Constant velocity field.
- *
- * \tparam dim: space dimension
- */
-template <int dim>
-class ConstantVelocityField : public TensorFunction<1, dim, double> {
-public:
-  ConstantVelocityField(const Tensor<1, dim> &beta)
-      : TensorFunction<1, dim, double>(), beta(beta) {}
-
-  Tensor<1, dim> value(const Point<dim> &p) const override {
-    (void)p; // suppress unused parameter warning
-
-    return beta;
-  }
-
-  Tensor<2, dim> gradient(const Point<dim> &p) const override {
-    (void)p; // suppress unused parameter warning
-
-    Tensor<2, dim> values;
-    values[0][0] = 0.0;
-    values[0][1] = 0.0;
-    values[1][0] = 0.0;
-    values[1][1] = 0.0;
-    return values;
-  }
-
-private:
-  const Tensor<1, dim> beta;
-};
-
-/**
- * @brief Exact analytical solution of constant linear advection equation.
- *
- * \f$ u(x, t) = u_0(x - \beta t) \f$
- * with
- * <!-- \f$ u_0(\mathbf{x}) =  1 \f$ -->
- * <!-- \f$ u_0(\mathbf{x}) =  \sin(\pi * \hat{n} \cdot \mathbf{x}) \f$ -->
- * \f$ u_0(\mathbf{x}) =  \exp(-\mathbf{x} \cdot \mathbf{x} / (2 \sigma^2)) \f$
- *
- * \tparam dim: space dimension
- */
-template <int dim> class ExactSolutionConstantAdvection : public Function<dim> {
-public:
-  ExactSolutionConstantAdvection(const Tensor<1, dim> &beta,
-                                 const double time = 0.0)
-      : Function<dim>(1, time), beta(beta) {}
-
-  double value(const Point<dim> &p,
-               const unsigned int component = 0) const override {
-    AssertIndexRange(component, 1);
-
-    const Point<dim> x = p - beta * this->get_time();
-
-    // return 1.0;
-    // Tensor<1, dim> normal;
-    // normal[0] = 1.0;
-    // normal[1] = 1.0;
-    // normal /= normal.norm();
-    // return std::sin(numbers::PI * normal * x);
-    const double sigma = 0.1;
-    return std::exp(-(x * x) / (2.0 * sigma * sigma));
-  }
-
-private:
-  const Tensor<1, dim> beta;
-};
-
-/**
- * @brief Exact solution of Burgers' equation.
- *
- * \f$ u(x, t) = \Theta(x - t/2) \f$
- * with \f$ \Theta(x) \f$ being the Heaviside step function.
- *
- * \tparam dim: space dimension (must be 1)
- */
-template <int dim> class ExactSolutionBurgerEq : public Function<dim> {
-public:
-  ExactSolutionBurgerEq(const double time = 0.0) : Function<dim>(1, time) {
-    AssertDimension(dim, 1);
-  }
-
-  double value(const Point<dim> &p,
-               const unsigned int component = 0) const override {
-    (void)component; // suppress unused parameter warning
-    Point<dim> x;
-
-    // return -std::sin(numbers::PI * p[0]);
-
-    // x[0] = p[0] - this->get_time() / 2.0;
-    // if (x[0] > 0.0)
-    //   return 1.0;
-    // else
-    //   return 0.0;
-
-    x[0] = p[0] - this->get_time() * 3.0;
-    if (x[0] > -0.5)
-      return 1.0;
-    else
-      return 2.0;
-  }
-};
-
-/**
- * @brief Initial condition extracted from an exact solution.
- *
- * \f$ u_0(\mathbf{x}) = u(\mathbf{x}, t = 0) \f$
- *
- * \tparam dim: space dimension
- */
-template <int dim> class InitialCondition : public Function<dim> {
-public:
-  InitialCondition(Function<dim> *exact_solution)
-      : Function<dim>(1), exact_solution(exact_solution) {}
-
-  double value(const Point<dim> &p,
-               const unsigned int component = 0) const override {
-    exact_solution->set_time(0.0);
-    return exact_solution->value(p, component);
-  }
-
-private:
-  const SmartPointer<Function<dim>> exact_solution;
-};
-
-/**
- * @brief Boundary values extracted from an exact solution.
- *
- * \f$ u_b(\mathbf{x}, t) = u(\mathbf{x}, t) \f$
- *
- * @tparam dim: space dimension
- */
-template <int dim> class BoundaryValues : public Function<dim> {
-public:
-  BoundaryValues(Function<dim> *exact_solution, const double time = 0.0)
-      : Function<dim>(1, time), exact_solution(exact_solution) {}
-
-  double value(const Point<dim> &p,
-               const unsigned int component = 0) const override {
-    exact_solution->set_time(this->get_time());
-    return exact_solution->value(p, component);
-  }
-
-private:
-  const SmartPointer<Function<dim>> exact_solution;
-};
+namespace PhysicalSetup
+{
+  using namespace dealii;
+
+  /**
+   * @brief Velocity field for a rigid rotator.
+   *
+   * \f$ \mathbf{\beta}(\v{x}, t) = \omega (y \mathbf{e}_x - x \mathbf{e}_y) \f$
+   *
+   * \tparam dim: space dimension
+   */
+  template <int dim>
+  class VelocityFieldRigidRotator : public TensorFunction<1, dim, double>
+  {
+  public:
+    VelocityFieldRigidRotator(const double &omega, const double time = 0.0)
+      : TensorFunction<1, dim, double>(time)
+      , omega(omega)
+    {}
+
+    Tensor<1, dim>
+    value(const Point<dim> &p) const override
+    {
+      AssertDimension(dim, 2);
+
+      Tensor<1, dim> values;
+      values[0] = omega * p[1];
+      values[1] = -omega * p[0];
+      return values;
+    }
+
+    Tensor<2, dim>
+    gradient(const Point<dim> &p) const override
+    {
+      (void)p; // suppress unused parameter warning
+      AssertDimension(dim, 2);
+
+      Tensor<2, dim> values;
+      values[0][0] = 0.0;
+      values[0][1] = omega;
+      values[1][0] = -omega;
+      values[1][1] = 0.0;
+      return values;
+    }
+
+  private:
+    const double omega;
+  };
+
+  /**
+   * @brief Exact analytical solution of rigid rotator.
+   *
+   * \tparam dim: space dimension
+   */
+  template <int dim>
+  class ExactSolutionRigidRotator : public Function<dim>
+  {
+  public:
+    ExactSolutionRigidRotator(const double &omega, const double time = 0.0)
+      : Function<dim>(1, time)
+      , omega(omega)
+    {}
+
+    double
+    value(const Point<dim> &p, const unsigned int component = 0) const override
+    {
+      AssertIndexRange(component, 1);
+      AssertDimension(dim, 2);
+
+      Point<dim> x;
+      x[0] = p[0] * std::cos(omega * this->get_time()) -
+             p[1] * std::sin(omega * this->get_time());
+      x[1] = p[0] * std::sin(omega * this->get_time()) +
+             p[1] * std::cos(omega * this->get_time());
+
+      const double width  = 0.2;
+      const double length = 0.7;
+
+      if ((std::abs(x[0]) < width) && (std::abs(x[1]) < length))
+        return 1.0;
+      if ((std::abs(x[1]) < width) && (std::abs(x[0]) < length))
+        return 1.0;
+
+      return 0.0;
+    }
+
+  private:
+    const double omega;
+  };
+
+  /**
+   * @brief Constant velocity field.
+   *
+   * \tparam dim: space dimension
+   */
+  template <int dim>
+  class ConstantVelocityField : public TensorFunction<1, dim, double>
+  {
+  public:
+    ConstantVelocityField(const Tensor<1, dim> &beta)
+      : TensorFunction<1, dim, double>()
+      , beta(beta)
+    {}
+
+    Tensor<1, dim>
+    value(const Point<dim> &p) const override
+    {
+      (void)p; // suppress unused parameter warning
+
+      return beta;
+    }
+
+    Tensor<2, dim>
+    gradient(const Point<dim> &p) const override
+    {
+      (void)p; // suppress unused parameter warning
+
+      Tensor<2, dim> values;
+      values[0][0] = 0.0;
+      values[0][1] = 0.0;
+      values[1][0] = 0.0;
+      values[1][1] = 0.0;
+      return values;
+    }
+
+  private:
+    const Tensor<1, dim> beta;
+  };
+
+  /**
+   * @brief Exact analytical solution of constant linear advection equation.
+   *
+   * \f$ u(x, t) = u_0(x - \beta t) \f$
+   * with
+   * <!-- \f$ u_0(\mathbf{x}) =  1 \f$ -->
+   * <!-- \f$ u_0(\mathbf{x}) =  \sin(\pi * \hat{n} \cdot \mathbf{x}) \f$ -->
+   * \f$ u_0(\mathbf{x}) =  \exp(-\mathbf{x} \cdot \mathbf{x} / (2 \sigma^2))
+   * \f$
+   *
+   * \tparam dim: space dimension
+   */
+  template <int dim>
+  class ExactSolutionConstantAdvection : public Function<dim>
+  {
+  public:
+    ExactSolutionConstantAdvection(const Tensor<1, dim> &beta,
+                                   const double          time = 0.0)
+      : Function<dim>(1, time)
+      , beta(beta)
+    {}
+
+    double
+    value(const Point<dim> &p, const unsigned int component = 0) const override
+    {
+      AssertIndexRange(component, 1);
+
+      const Point<dim> x = p - beta * this->get_time();
+
+      // return 1.0;
+      // Tensor<1, dim> normal;
+      // normal[0] = 1.0;
+      // normal[1] = 1.0;
+      // normal /= normal.norm();
+      // return std::sin(numbers::PI * normal * x);
+      const double sigma = 0.1;
+      return std::exp(-(x * x) / (2.0 * sigma * sigma));
+    }
+
+  private:
+    const Tensor<1, dim> beta;
+  };
+
+  /**
+   * @brief Exact solution of Burgers' equation.
+   *
+   * \f$ u(x, t) = \Theta(x - t/2) \f$
+   * with \f$ \Theta(x) \f$ being the Heaviside step function.
+   *
+   * \tparam dim: space dimension (must be 1)
+   */
+  template <int dim>
+  class ExactSolutionBurgerEq : public Function<dim>
+  {
+  public:
+    ExactSolutionBurgerEq(const double time = 0.0)
+      : Function<dim>(1, time)
+    {
+      AssertDimension(dim, 1);
+    }
+
+    double
+    value(const Point<dim> &p, const unsigned int component = 0) const override
+    {
+      (void)component; // suppress unused parameter warning
+      Point<dim> x;
+
+      // return -std::sin(numbers::PI * p[0]);
+
+      // x[0] = p[0] - this->get_time() / 2.0;
+      // if (x[0] > 0.0)
+      //   return 1.0;
+      // else
+      //   return 0.0;
+
+      x[0] = p[0] - this->get_time() * 3.0;
+      if (x[0] > -0.5)
+        return 1.0;
+      else
+        return 2.0;
+    }
+  };
+
+  /**
+   * @brief Initial condition extracted from an exact solution.
+   *
+   * \f$ u_0(\mathbf{x}) = u(\mathbf{x}, t = 0) \f$
+   *
+   * \tparam dim: space dimension
+   */
+  template <int dim>
+  class InitialCondition : public Function<dim>
+  {
+  public:
+    InitialCondition(Function<dim> *exact_solution)
+      : Function<dim>(1)
+      , exact_solution(exact_solution)
+    {}
+
+    double
+    value(const Point<dim> &p, const unsigned int component = 0) const override
+    {
+      exact_solution->set_time(0.0);
+      return exact_solution->value(p, component);
+    }
+
+  private:
+    const SmartPointer<Function<dim>> exact_solution;
+  };
+
+  /**
+   * @brief Boundary values extracted from an exact solution.
+   *
+   * \f$ u_b(\mathbf{x}, t) = u(\mathbf{x}, t) \f$
+   *
+   * @tparam dim: space dimension
+   */
+  template <int dim>
+  class BoundaryValues : public Function<dim>
+  {
+  public:
+    BoundaryValues(Function<dim> *exact_solution, const double time = 0.0)
+      : Function<dim>(1, time)
+      , exact_solution(exact_solution)
+    {}
+
+    double
+    value(const Point<dim> &p, const unsigned int component = 0) const override
+    {
+      exact_solution->set_time(this->get_time());
+      return exact_solution->value(p, component);
+    }
+
+  private:
+    const SmartPointer<Function<dim>> exact_solution;
+  };
 
 } // namespace PhysicalSetup
 
-int main(int argc, char *argv[]) {
-  try {
-    using namespace Sapphire::Hydro;
-    using namespace Sapphire::Utils;
-
-    DEBUG_PRINT(std::cout, 3, argc);
-    for (int i = 3; i < argc; ++i)
-      DEBUG_PRINT(std::cout, 3, argv[i]);
-
-    // dealii::Utilities::MPI::MPI_InitFinalize mpi_initialization(argc, argv,
-    // 1); //Only use MPI on one core
-    dealii::Utilities::MPI::MPI_InitFinalize mpi_initialization(
-        argc, argv); // Use TBB multithreading
-
-    DEBUG_PRINT(std::cout, 3,
-                "n_cores = " << dealii::MultithreadInfo::n_cores());
-    DEBUG_PRINT(std::cout, 3,
-                "n_threads = " << dealii::MultithreadInfo::n_threads());
-
-    // const unsigned int dim = 1;
-    // const unsigned int dim = 2;
-    // const unsigned int dim = 3;
-
-    // const double omega = 0.2;
-    // // const double omega = 2 * numbers::PI; //Full circle
-    // // const double omega = numbers::PI; // Half circle
-    // PhysicalSetup::VelocityFieldRigidRotator<dim> beta(omega);
-    // PhysicalSetup::ExactSolutionRigidRotator<dim> exact_solution(omega);
-
-    // // const Tensor<1, dim> v({-0.5});
-    // // const Tensor<1, dim> v({+0.5, 0.0});
-    // // const Tensor<1, dim> v({0, +0.5});
-    // // PhysicalSetup::ConstantVelocityField<dim> beta(v);
-    // // PhysicalSetup::ExactSolutionConstantAdvection<dim> exact_solution(v);
-
-    // PhysicalSetup::BoundaryValues<dim> boundary_values(&exact_solution);
-    // // SmartPointer<Function<dim>> exact_solution_ptr(&exact_solution);
-    // // PhysicalSetup::BoundaryValues<dim>
-    // boundary_values(exact_solution_ptr); PhysicalSetup::InitialCondition<dim>
-    // initial_condition(&exact_solution);
-
-    // ConservationEq<dim> conservation_eq(&beta, &initial_condition,
-    //                                     &boundary_values, &exact_solution);
-
-    // conservation_eq.run();
-
-    const unsigned int dim = 1;
-    const double beta = 1.0;
-    PhysicalSetup::ExactSolutionBurgerEq<dim> exact_solution;
-    PhysicalSetup::BoundaryValues<dim> boundary_values(&exact_solution);
-    PhysicalSetup::InitialCondition<dim> initial_condition(&exact_solution);
-
-    std::string parameter_filename = "../parameter.prm";
-    if (argc > 1)
-      parameter_filename = argv[1];
-    DEBUG_PRINT(std::cout, 0, parameter_filename);
-
-    ParameterParser prm(parameter_filename);
-
-    OutputModule<dim> output_module(prm);
-
-    BurgersEq<dim> burgers_eq(&initial_condition, &boundary_values,
-                              &exact_solution, prm, output_module, beta);
-    burgers_eq.run();
-
-  } catch (std::exception &exc) {
-    std::cerr << std::endl
-              << std::endl
-              << "----------------------------------------------------"
-              << std::endl;
-    std::cerr << "Exception on processing: " << std::endl
-              << exc.what() << std::endl
-              << "Aborting!" << std::endl
-              << "----------------------------------------------------"
-              << std::endl;
-    return 1;
-  } catch (...) {
-    std::cerr << std::endl
-              << std::endl
-              << "----------------------------------------------------"
-              << std::endl;
-    std::cerr << "Unknown exception!" << std::endl
-              << "Aborting!" << std::endl
-              << "----------------------------------------------------"
-              << std::endl;
-    return 1;
-  }
-=======
 int
 main(int argc, char *argv[])
 {
->>>>>>> a4143115
+  try
+    {
+      using namespace Sapphire::Hydro;
+      using namespace Sapphire::Utils;
+
+      DEBUG_PRINT(std::cout, 3, argc);
+      for (int i = 3; i < argc; ++i)
+        DEBUG_PRINT(std::cout, 3, argv[i]);
+
+      // dealii::Utilities::MPI::MPI_InitFinalize mpi_initialization(argc, argv,
+      // 1); //Only use MPI on one core
+      dealii::Utilities::MPI::MPI_InitFinalize mpi_initialization(
+        argc, argv); // Use TBB multithreading
+
+      DEBUG_PRINT(std::cout,
+                  3,
+                  "n_cores = " << dealii::MultithreadInfo::n_cores());
+      DEBUG_PRINT(std::cout,
+                  3,
+                  "n_threads = " << dealii::MultithreadInfo::n_threads());
+
+      // const unsigned int dim = 1;
+      // const unsigned int dim = 2;
+      // const unsigned int dim = 3;
+
+      // const double omega = 0.2;
+      // // const double omega = 2 * numbers::PI; //Full circle
+      // // const double omega = numbers::PI; // Half circle
+      // PhysicalSetup::VelocityFieldRigidRotator<dim> beta(omega);
+      // PhysicalSetup::ExactSolutionRigidRotator<dim> exact_solution(omega);
+
+      // // const Tensor<1, dim> v({-0.5});
+      // // const Tensor<1, dim> v({+0.5, 0.0});
+      // // const Tensor<1, dim> v({0, +0.5});
+      // // PhysicalSetup::ConstantVelocityField<dim> beta(v);
+      // // PhysicalSetup::ExactSolutionConstantAdvection<dim>
+      // exact_solution(v);
+
+      // PhysicalSetup::BoundaryValues<dim> boundary_values(&exact_solution);
+      // // SmartPointer<Function<dim>> exact_solution_ptr(&exact_solution);
+      // // PhysicalSetup::BoundaryValues<dim>
+      // boundary_values(exact_solution_ptr);
+      // PhysicalSetup::InitialCondition<dim>
+      // initial_condition(&exact_solution);
+
+      // ConservationEq<dim> conservation_eq(&beta, &initial_condition,
+      //                                     &boundary_values, &exact_solution);
+
+      // conservation_eq.run();
+
+      const unsigned int                        dim  = 1;
+      const double                              beta = 1.0;
+      PhysicalSetup::ExactSolutionBurgerEq<dim> exact_solution;
+      PhysicalSetup::BoundaryValues<dim>   boundary_values(&exact_solution);
+      PhysicalSetup::InitialCondition<dim> initial_condition(&exact_solution);
+
+      std::string parameter_filename = "../parameter.prm";
+      if (argc > 1)
+        parameter_filename = argv[1];
+      DEBUG_PRINT(std::cout, 0, parameter_filename);
+
+      ParameterParser prm(parameter_filename);
+
+      OutputModule<dim> output_module(prm);
+
+      BurgersEq<dim> burgers_eq(&initial_condition,
+                                &boundary_values,
+                                &exact_solution,
+                                prm,
+                                output_module,
+                                beta);
+      burgers_eq.run();
+    }
+  catch (std::exception &exc)
+    {
+      std::cerr << std::endl
+                << std::endl
+                << "----------------------------------------------------"
+                << std::endl;
+      std::cerr << "Exception on processing: " << std::endl
+                << exc.what() << std::endl
+                << "Aborting!" << std::endl
+                << "----------------------------------------------------"
+                << std::endl;
+      return 1;
+    }
+  catch (...)
+    {
+      std::cerr << std::endl
+                << std::endl
+                << "----------------------------------------------------"
+                << std::endl;
+      std::cerr << "Unknown exception!" << std::endl
+                << "Aborting!" << std::endl
+                << "----------------------------------------------------"
+                << std::endl;
+      return 1;
+    }
   return 0;
 }